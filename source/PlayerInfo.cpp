/* PlayerInfo.cpp
Copyright (c) 2014 by Michael Zahniser

Endless Sky is free software: you can redistribute it and/or modify it under the
terms of the GNU General Public License as published by the Free Software
Foundation, either version 3 of the License, or (at your option) any later version.

Endless Sky is distributed in the hope that it will be useful, but WITHOUT ANY
WARRANTY; without even the implied warranty of MERCHANTABILITY or FITNESS FOR A
PARTICULAR PURPOSE.  See the GNU General Public License for more details.
*/

#include "PlayerInfo.h"

#include "Audio.h"
#include "ConversationPanel.h"
#include "DataFile.h"
#include "DataWriter.h"
#include "Dialog.h"
#include "Files.h"
#include "Format.h"
#include "GameData.h"
#include "Government.h"
#include "Hardpoint.h"
#include "LocaleInfo.h"
#include "Messages.h"
#include "Mission.h"
#include "Outfit.h"
#include "Person.h"
#include "Planet.h"
#include "Preferences.h"
#include "Politics.h"
#include "Random.h"
#include "SavedGame.h"
#include "Ship.h"
#include "ShipEvent.h"
#include "StartConditions.h"
#include "StellarObject.h"
#include "System.h"
#include "UI.h"

#include <algorithm>
#include <cmath>
#include <ctime>

using namespace std;
using namespace Gettext;



// Completely clear all loaded information, to prepare for loading a file or
// creating a new pilot.
void PlayerInfo::Clear()
{
	*this = PlayerInfo();
	
	Random::Seed(time(nullptr));
	GameData::Revert();
	Messages::Reset();
}



// Check if a player has been loaded.
bool PlayerInfo::IsLoaded() const
{
	return !firstName.empty();
}



// Make a new player.
void PlayerInfo::New()
{
	// Clear any previously loaded data.
	Clear();
	
	const StartConditions &start = GameData::Start();
	// Copy any ships in the start conditions.
	for(const Ship &ship : start.Ships())
	{
		ships.emplace_back(new Ship(ship));
		ships.back()->SetSystem(start.GetSystem());
		ships.back()->SetPlanet(start.GetPlanet());
		ships.back()->SetIsSpecial();
		ships.back()->SetIsYours();
		ships.back()->SetGovernment(GameData::PlayerGovernment());
	}
	// Load starting conditions from a "start" item in the data files. If no
	// such item exists, StartConditions defines default values.
	date = start.GetDate();
	GameData::SetDate(date);
	// Make sure the fleet depreciation object knows it is tracking the player's
	// fleet, not the planet's stock.
	depreciation.Init(ships, date.DaysSinceEpoch());
	
	SetSystem(start.GetSystem());
	SetPlanet(start.GetPlanet());
	accounts = start.GetAccounts();
	start.GetConditions().Apply(conditions);
	UpdateAutoConditions();
	
	// Generate missions that will be available on the first day.
	CreateMissions();
	
	// Add to the list of events that should happen on certain days.
	for(const auto &it : GameData::Events())
		if(it.second.GetDate())
			AddEvent(it.second, it.second.GetDate());
}



// Load player information from a saved game file.
void PlayerInfo::Load(const string &path)
{
	// Make sure any previously loaded data is cleared.
	Clear();
	// Avoid translations over again.
	LocaleInfo::StopTranslatingData();
	
	filePath = path;
	DataFile file(path);
	
	hasFullClearance = false;
	for(const DataNode &child : file)
	{
		// Basic player information and persistent UI settings:
		if(child.Token(0) == "pilot" && child.Size() >= 3)
		{
			firstName = child.Token(1);
			lastName = child.Token(2);
		}
		else if(child.Token(0) == "date" && child.Size() >= 4)
			date = Date(child.Value(1), child.Value(2), child.Value(3));
		else if(child.Token(0) == "system" && child.Size() >= 2)
			system = GameData::Systems().Get(child.Token(1));
		else if(child.Token(0) == "planet" && child.Size() >= 2)
			planet = GameData::Planets().Get(child.Token(1));
		else if(child.Token(0) == "clearance")
			hasFullClearance = true;
		else if(child.Token(0) == "launching")
			shouldLaunch = true;
		else if(child.Token(0) == "travel" && child.Size() >= 2)
		{
			const System *next = GameData::Systems().Find(child.Token(1));
			if(next)
				travelPlan.push_back(next);
		}
		else if(child.Token(0) == "travel destination" && child.Size() >= 2)
			travelDestination = GameData::Planets().Find(child.Token(1));
		else if(child.Token(0) == "map coloring" && child.Size() >= 2)
			mapColoring = child.Value(1);
		else if(child.Token(0) == "map zoom" && child.Size() >= 2)
			mapZoom = child.Value(1);
		else if(child.Token(0) == "collapsed" && child.Size() >= 2)
		{
			for(const DataNode &grand : child)
				collapsed[child.Token(1)].insert(grand.Token(0));
		}
		else if(child.Token(0) == "reputation with")
		{
			for(const DataNode &grand : child)
				if(grand.Size() >= 2)
					reputationChanges.emplace_back(
						GameData::Governments().Get(grand.Token(0)), grand.Value(1));
		}
		
		// Records of things you own:
		else if(child.Token(0) == "ship")
		{
			// Ships owned by the player have various special characteristics:
			ships.push_back(shared_ptr<Ship>(new Ship()));
			ships.back()->Load(child);
			ships.back()->SetIsSpecial();
			ships.back()->FinishLoading(false);
			ships.back()->SetIsYours();
		}
		else if(child.Token(0) == "groups" && child.Size() >= 2 && !ships.empty())
			groups[ships.back().get()] = child.Value(1);
		else if(child.Token(0) == "account")
			accounts.Load(child);
		else if(child.Token(0) == "cargo")
			cargo.Load(child);
		else if(child.Token(0) == "basis")
		{
			for(const DataNode &grand : child)
				if(grand.Size() >= 2)
					costBasis[grand.Token(0)] += grand.Value(1);
		}
		else if(child.Token(0) == "stock")
		{
			for(const DataNode &grand : child)
				if(grand.Size() >= 2)
					stock[GameData::Outfits().Get(grand.Token(0))] += grand.Value(1);
		}
		else if(child.Token(0) == "fleet depreciation")
			depreciation.Load(child);
		else if(child.Token(0) == "stock depreciation")
			stockDepreciation.Load(child);
		
		// Records of things you have done or are doing, or have happened to you:
		else if(child.Token(0) == "mission")
		{
			missions.emplace_back(child);
			cargo.AddMissionCargo(&missions.back());
		}
		else if(child.Token(0) == "available job")
			availableJobs.emplace_back(child);
		else if(child.Token(0) == "available mission")
			availableMissions.emplace_back(child);
		else if(child.Token(0) == "conditions")
		{
			for(const DataNode &grand : child)
				conditions[grand.Token(0)] = (grand.Size() >= 2) ? grand.Value(1) : 1;
		}
		else if(child.Token(0) == "event")
			gameEvents.emplace_back(child);
		else if(child.Token(0) == "changes")
		{
			for(const DataNode &grand : child)
				dataChanges.push_back(grand);
		}
		else if(child.Token(0) == "economy")
			economy = child;
		else if(child.Token(0) == "destroyed" && child.Size() >= 2)
			destroyedPersons.push_back(child.Token(1));
		
		// Records of things you have discovered:
		else if(child.Token(0) == "visited" && child.Size() >= 2)
			Visit(GameData::Systems().Find(child.Token(1)));
		else if(child.Token(0) == "visited planet" && child.Size() >= 2)
			Visit(GameData::Planets().Find(child.Token(1)));
		else if(child.Token(0) == "harvested")
		{
			for(const DataNode &grand : child)
				if(grand.Size() >= 2)
				{
					auto item = make_pair(
						GameData::Systems().Find(grand.Token(0)),
						GameData::Outfits().Get(grand.Token(1)));
					if(item.first)
						harvested.insert(item);
				}
		}
		else if(child.Token(0) == "logbook")
		{
			for(const DataNode &grand : child)
			{
				if(grand.Size() >= 3)
				{
					Date date(grand.Value(0), grand.Value(1), grand.Value(2));
					string text;
					for(const DataNode &great : grand)
					{
						if(!text.empty())
							text += "\n\t";
						text += great.Token(0);
					}
					logbook.emplace(date, text);
				}
				else if(grand.Size() >= 2)
				{
					string &text = specialLogs[grand.Token(0)][grand.Token(1)];
					for(const DataNode &great : grand)
					{
						if(!text.empty())
							text += "\n\t";
						text += great.Token(0);
					}
				}
			}
		}
	}
	LocaleInfo::RestartTranslatingData();
	
	// Based on the ships that were loaded, calculate the player's capacity for
	// cargo and passengers.
	UpdateCargoCapacities();
	
	// Strip anything after the "~" from snapshots, so that the file we save
	// will be the auto-save, not the snapshot.
	size_t pos = filePath.find('~');
	size_t namePos = filePath.length() - Files::Name(filePath).length();
	if(pos != string::npos && pos > namePos)
		filePath = filePath.substr(0, pos) + ".txt";
	
	// If a system was not specified in the player data, but the flagship is in
	// a particular system, set the system to that.
	if(!planet && !ships.empty())
	{
		for(shared_ptr<Ship> &ship : ships)
			if(ship->GetPlanet() && !ship->IsDisabled() && !ship->IsParked() && !ship->CanBeCarried())
			{
				planet = ship->GetPlanet();
				system = ship->GetSystem();
				break;
			}
	}
	
	// If no depreciation record was loaded, every item in the player's fleet
	// will count as non-depreciated.
	if(!depreciation.IsLoaded())
		depreciation.Init(ships, date.DaysSinceEpoch());
	
	// Modify the game data with any changes that were loaded from this file.
	ApplyChanges();
}



// Load the most recently saved player (if any).
void PlayerInfo::LoadRecent()
{
	string recentPath = Files::Read(Files::Config() + "recent.txt");
	// Trim trailing whitespace (including newlines) from the path.
	while(!recentPath.empty() && recentPath.back() <= ' ')
		recentPath.pop_back();
	
	if(recentPath.empty() || !Files::Exists(recentPath))
		Clear();
	else
		Load(recentPath);
}



// Save this player. The file name is based on the player's name.
void PlayerInfo::Save() const
{
	// Don't save dead players or players that are not fully created.
	if(!CanBeSaved())
		return;
	
	// Remember that this was the most recently saved player.
	Files::Write(Files::Config() + "recent.txt", filePath + '\n');
	
	if(filePath.rfind(".txt") == filePath.length() - 4)
	{
		// Only update the backups if this save will have a newer date.
		SavedGame saved(filePath);
		if(saved.GetDate() != date.ToString())
		{
			string root = filePath.substr(0, filePath.length() - 4);
			string files[4] = {
				root + "~~previous-3.txt",
				root + "~~previous-2.txt",
				root + "~~previous-1.txt",
				filePath
			};
			for(int i = 0; i < 3; ++i)
				if(Files::Exists(files[i + 1]))
					Files::Move(files[i + 1], files[i]);
		}
	}
		
	Save(filePath);
}



// Get the base file name for the player, without the ".txt" extension. This
// will usually be "<first> <last>", but may be different if multiple players
// exist with the same name, in which case a number is appended.
string PlayerInfo::Identifier() const
{
	string name = Files::Name(filePath);
	return (name.length() < 4) ? "" : name.substr(0, name.length() - 4);
}



// Apply the given set of changes to the game data.
void PlayerInfo::AddChanges(list<DataNode> &changes)
{
	bool changedSystems = false;
	for(const DataNode &change : changes)
	{
		changedSystems |= (change.Token(0) == "system");
		changedSystems |= (change.Token(0) == "link");
		changedSystems |= (change.Token(0) == "unlink");
		GameData::Change(change);
	}
	if(changedSystems)
	{
		// Recalculate what systems have been seen.
		GameData::UpdateNeighbors();
		seen.clear();
		for(const System *system : visitedSystems)
		{
			seen.insert(system);
			for(const System *neighbor : system->Neighbors())
				seen.insert(neighbor);
		}
	}
	
	// Only move the changes into my list if they are not already there.
	if(&changes != &dataChanges)
		dataChanges.splice(dataChanges.end(), changes);
}



// Add an event that will happen at the given date.
void PlayerInfo::AddEvent(const GameEvent &event, const Date &date)
{
	gameEvents.push_back(event);
	gameEvents.back().SetDate(date);
}



// Mark this player as dead, and handle the changes to the player's fleet.
void PlayerInfo::Die(int response, const shared_ptr<Ship> &capturer)
{
	isDead = true;
	// The player loses access to all their ships if they die on a planet.
	if(GetPlanet() || !flagship)
		ships.clear();
	// If the flagship should explode due to choices made in a mission's
	// conversation, it should still appear in the player's ship list (but
	// will be red, because it is dead). The player's escorts will scatter
	// automatically, as they have a now-dead parent.
	else if(response == Conversation::EXPLODE)
		flagship->Destroy();
	// If it died in open combat, it is already marked destroyed.
	else if(!flagship->IsDestroyed())
	{
		// The player died due to the failed capture of an NPC or a
		// "mutiny". The flagship is either captured or changes government.
		if(!flagship->IsYours())
		{
			// The flagship was already captured, via BoardingPanel,
			// and its parent-escort relationships were updated in
			// Ship::WasCaptured().
		}
		// The referenced ship may not be boarded by the player, so before
		// letting it capture the flagship it must be near the flagship.
		else if(capturer && capturer->Position().Distance(flagship->Position()) <= 1.)
			flagship->WasCaptured(capturer);
		else
		{
			// A "mutiny" occurred.
			flagship->SetIsYours(false);
			// TODO: perhaps allow missions to set the new government.
			flagship->SetGovernment(GameData::Governments().Get("Independent"));
			// Your escorts do not follow it, nor does it wait for them.
			for(const shared_ptr<Ship> &ship : ships)
				ship->SetParent(nullptr);
		}
		// Remove the flagship from the player's ship list.
		auto it = find(ships.begin(), ships.end(), flagship);
		if(it != ships.end())
			ships.erase(it);
	}
}



// Query whether this player is dead.
bool PlayerInfo::IsDead() const
{
	return isDead;
}



// Get the player's first name.
const string &PlayerInfo::FirstName() const
{
	return firstName;
}



// Get the player's last name.
const string &PlayerInfo::LastName() const
{
	return lastName;
}



// Set the player's name. This will also set the saved game file name.
void PlayerInfo::SetName(const string &first, const string &last)
{
	firstName = first;
	lastName = last;
	
	string fileName = first + " " + last;
	
	// If there are multiple pilots with the same name, append a number to the
	// pilot name to generate a unique file name.
	filePath = Files::Saves() + fileName;
	int index = 0;
	while(true)
	{
		string path = filePath;
		if(index++)
			path += " " + to_string(index);
		path += ".txt";
		
		if(!Files::Exists(path))
		{
			filePath.swap(path);
			break;
		}
	}
}



// Get the current date (game world, not real world).
const Date &PlayerInfo::GetDate() const
{
	return date;
}



// Set the date to the next day, and perform all daily actions.
void PlayerInfo::IncrementDate()
{
	++date;
	conditions["day"] = date.Day();
	conditions["month"] = date.Month();
	conditions["year"] = date.Year();
	
	// Check if any special events should happen today.
	auto it = gameEvents.begin();
	while(it != gameEvents.end())
	{
		if(date < it->GetDate())
			++it;
		else
		{
			it->Apply(*this);
			it = gameEvents.erase(it);
		}
	}
	
	// Check if any missions have failed because of deadlines.
	for(Mission &mission : missions)
		if(mission.CheckDeadline(date) && mission.IsVisible())
			Messages::Add(Format::StringF({T("You failed to meet the deadline for the mission \"%1%\"."),
				mission.Name()}));
	
	// Check what salaries and tribute the player receives.
	int total[2] = {0, 0};
	static const string prefix[2] = {"salary: ", "tribute: "};
	for(int i = 0; i < 2; ++i)
	{
		auto it = conditions.lower_bound(prefix[i]);
		for( ; it != conditions.end() && !it->first.compare(0, prefix[i].length(), prefix[i]); ++it)
			total[i] += it->second;
	}
	if(total[0] || total[1])
	{
		string message = T("You receive ");
		if(total[0])
<<<<<<< HEAD
			message += Format::Credits(total[0]) + " credits salary";
=======
			message += Format::Number(total[0]) + T(" credits salary");
>>>>>>> 39753fa0
		if(total[0] && total[1])
			message += T(" and ", "salary and tribute");
		if(total[1])
<<<<<<< HEAD
			message += Format::Credits(total[1]) + " credits in tribute";
		message += ".";
=======
			message += Format::Number(total[1]) + T(" credits in tribute");
		message += T(".", "salary and tribute");
>>>>>>> 39753fa0
		Messages::Add(message);
		accounts.AddCredits(total[0] + total[1]);
	}
	
	// For accounting, keep track of the player's net worth. This is for
	// calculation of yearly income to determine maximum mortgage amounts.
	int64_t assets = depreciation.Value(ships, date.DaysSinceEpoch());
	for(const shared_ptr<Ship> &ship : ships)
		assets += ship->Cargo().Value(system);
	
	// Have the player pay salaries, mortgages, etc. and print a message that
	// summarizes the payments that were made.
	string message = accounts.Step(assets, Salaries());
	if(!message.empty())
		Messages::Add(message);
	
	// Reset the reload counters for all your ships.
	for(const shared_ptr<Ship> &ship : ships)
		ship->GetArmament().ReloadAll();
}



// Set the player's current start system, and mark that system as visited.
void PlayerInfo::SetSystem(const System *system)
{
	this->system = system;
	Visit(system);
}



// Get the player's current star system.
const System *PlayerInfo::GetSystem() const
{
	return system;
}



// Set the planet the player is landed on.
void PlayerInfo::SetPlanet(const Planet *planet)
{
	this->planet = planet;
}



// Get the planet the player is landed on.
const Planet *PlayerInfo::GetPlanet() const
{
	return planet;
}



// If the player is landed, return the stellar object they are on.
const StellarObject *PlayerInfo::GetStellarObject() const
{
	if(!system || !planet)
		return nullptr;
	
	double closestDistance = numeric_limits<double>::infinity();
	const StellarObject *closestObject = nullptr;
	for(const StellarObject &object : system->Objects())
		if(object.GetPlanet() == planet)
		{
			if(!Flagship())
				return &object;
			
			double distance = Flagship()->Position().Distance(object.Position());
			if(distance < closestDistance)
			{
				closestDistance = distance;
				closestObject = &object;
			}
		}
	return closestObject;
}



// Check if the player must take off immediately.
bool PlayerInfo::ShouldLaunch() const
{
	return shouldLaunch;
}



// Access the player's account information.
const Account &PlayerInfo::Accounts() const
{
	return accounts;
}



// Access the player's account information (and allow modifying it).
Account &PlayerInfo::Accounts()
{
	return accounts;
}



// Calculate how much the player pays in daily salaries.
int64_t PlayerInfo::Salaries() const
{
	// Don't count extra crew on anything but the flagship.
	int64_t crew = 0;
	const Ship *flagship = Flagship();
	if(flagship)
		crew = flagship->Crew() - flagship->RequiredCrew();
	
	// A ship that is "parked" remains on a planet and requires no salaries.
	for(const shared_ptr<Ship> &ship : ships)
		if(!ship->IsParked() && !ship->IsDestroyed())
			crew += ship->RequiredCrew();
	if(!crew)
		return 0;
	
	// Every crew member except the player receives 100 credits per day.
	return 100 * (crew - 1);
}



// Get a pointer to the ship that the player controls. This is always the first
// ship in the list.
const Ship *PlayerInfo::Flagship() const
{
	return const_cast<PlayerInfo *>(this)->FlagshipPtr().get();
}



// Get a pointer to the ship that the player controls. This is always the first
// ship in the list.
Ship *PlayerInfo::Flagship()
{
	return FlagshipPtr().get();
}



const shared_ptr<Ship> &PlayerInfo::FlagshipPtr()
{
	if(!flagship)
	{
		for(const shared_ptr<Ship> &it : ships)
			if(!it->IsParked() && it->GetSystem() == system && it->CanBeFlagship())
			{
				flagship = it;
				break;
			}
	}
	
	static const shared_ptr<Ship> empty;
	return (flagship && flagship->IsYours()) ? flagship : empty;
}



// Access the full list of ships that the player owns.
const vector<shared_ptr<Ship>> &PlayerInfo::Ships() const
{
	return ships;
}



// Add a captured ship to your fleet.
void PlayerInfo::AddShip(const shared_ptr<Ship> &ship)
{
	ships.push_back(ship);
	ship->SetIsSpecial();
	ship->SetIsYours();
}



// Buy a ship of the given model, and give it the given name.
void PlayerInfo::BuyShip(const Ship *model, const string &name)
{
	if(!model)
		return;
	
	int day = date.DaysSinceEpoch();
	int64_t cost = stockDepreciation.Value(*model, day);
	if(accounts.Credits() >= cost)
	{
		ships.push_back(shared_ptr<Ship>(new Ship(*model)));
		ships.back()->SetName(name);
		ships.back()->SetSystem(system);
		ships.back()->SetPlanet(planet);
		ships.back()->SetIsSpecial();
		ships.back()->SetIsYours();
		ships.back()->SetGovernment(GameData::PlayerGovernment());
		
		accounts.AddCredits(-cost);
		flagship.reset();
		
		// Record the transfer of this ship in the depreciation and stock info.
		depreciation.Buy(*model, day, &stockDepreciation);
		for(const auto &it : model->Outfits())
			stock[it.first] -= it.second;
	}
}



// Sell the given ship (if it belongs to the player).
void PlayerInfo::SellShip(const Ship *selected)
{
	for(auto it = ships.begin(); it != ships.end(); ++it)
		if(it->get() == selected)
		{
			int day = date.DaysSinceEpoch();
			int64_t cost = depreciation.Value(*selected, day);
			
			// Record the transfer of this ship in the depreciation and stock info.
			stockDepreciation.Buy(*selected, day, &depreciation);
			for(const auto &it : selected->Outfits())
				stock[it.first] += it.second;
			
			accounts.AddCredits(cost);
			ships.erase(it);
			flagship.reset();
			return;
		}
}



void PlayerInfo::DisownShip(const Ship *selected)
{
	for(auto it = ships.begin(); it != ships.end(); ++it)
		if(it->get() == selected)
		{
			ships.erase(it);
			flagship.reset();
			return;
		}
}



// Park or unpark the given ship. A parked ship remains on a planet instead of
// flying with the player, and requires no daily upkeep.
void PlayerInfo::ParkShip(const Ship *selected, bool isParked)
{
	for(auto it = ships.begin(); it != ships.end(); ++it)
		if(it->get() == selected)
		{
			isParked &= !(*it)->IsDisabled();
			(*it)->SetIsParked(isParked);
			UpdateCargoCapacities();
			flagship.reset();
			return;
		}
}



// Rename the given ship.
void PlayerInfo::RenameShip(const Ship *selected, const string &name)
{
	for(auto it = ships.begin(); it != ships.end(); ++it)
		if(it->get() == selected)
		{
			(*it)->SetName(name);
			return;
		}
}



// Change the order of the given ship in the list.
void PlayerInfo::ReorderShip(int fromIndex, int toIndex)
{
	// Make sure the indices are valid.
	if(fromIndex == toIndex)
		return;
	if(static_cast<unsigned>(fromIndex) >= ships.size())
		return;
	if(static_cast<unsigned>(toIndex) >= ships.size())
		return;
	
	// Reorder the list.
	shared_ptr<Ship> ship = ships[fromIndex];
	ships.erase(ships.begin() + fromIndex);
	ships.insert(ships.begin() + toIndex, ship);
	flagship.reset();
}



int PlayerInfo::ReorderShips(const set<int> &fromIndices, int toIndex)
{
	if(fromIndices.empty() || static_cast<unsigned>(toIndex) >= ships.size())
		return -1;
	
	// When shifting ships up in the list, move to the desired index. If
	// moving down, move after the selected index.
	int direction = (*fromIndices.begin() < toIndex) ? 1 : 0;
	
	// Remove the ships from last to first, so that each removal leaves all the
	// remaining indices in the set still valid.
	vector<shared_ptr<Ship>> removed;
	for(set<int>::const_iterator it = fromIndices.end(); it != fromIndices.begin(); )
	{
		// The "it" pointer doesn't point to the beginning of the list, so it is
		// safe to decrement it here.
		--it;
		
		// Bail out if any invalid indices are encountered.
		if(static_cast<unsigned>(*it) >= ships.size())
			return -1;
		
		removed.insert(removed.begin(), ships[*it]);
		ships.erase(ships.begin() + *it);
		// If this index is before the insertion point, removing it causes the
		// insertion point to shift back one space.
		if(*it < toIndex)
			--toIndex;
	}
	// Make sure the insertion index is within the list.
	toIndex = min<int>(toIndex + direction, ships.size());
	ships.insert(ships.begin() + toIndex, removed.begin(), removed.end());
	flagship.reset();
	
	return toIndex;
}



// Find out how attractive the player's fleet is to pirates. Aside from a
// heavy freighter, no single ship should attract extra pirate attention.
pair<double, double> PlayerInfo::RaidFleetFactors() const
{
	double attraction = 0.;
	double deterrence = 0.;
	for(const shared_ptr<Ship> &ship : Ships())
	{
		if(ship->IsParked() || ship->IsDestroyed())
			continue;
		
		attraction += .4 * sqrt(ship->Attributes().Get("cargo space")) - 1.8;
		for(const Hardpoint &hardpoint : ship->Weapons())
			if(hardpoint.GetOutfit())
			{
				const Outfit *weapon = hardpoint.GetOutfit();
				if(weapon->Ammo() && !ship->OutfitCount(weapon->Ammo()))
					continue;
				double damage = weapon->ShieldDamage() + weapon->HullDamage();
				deterrence += .12 * damage / weapon->Reload();
			}
	}
	
	return make_pair(attraction, deterrence);
}



// Get cargo information.
CargoHold &PlayerInfo::Cargo()
{
	return cargo;
}



// Get cargo information.
const CargoHold &PlayerInfo::Cargo() const
{
	return cargo;
}



// Adjust the cost basis for the given commodity.
void PlayerInfo::AdjustBasis(const string &commodity, int64_t adjustment)
{
	costBasis[commodity] += adjustment;
}



// Get the cost basis for some number of tons of the given commodity. Each ton
// of the commodity that you own is assumed to have the same basis.
int64_t PlayerInfo::GetBasis(const string &commodity, int tons) const
{
	// Handle cost basis even when not landed on a planet.
	int total = cargo.Get(commodity);
	for(const auto &ship : ships)
		total += ship->Cargo().Get(commodity);
	if(!total)
		return 0;
	
	auto it = costBasis.find(commodity);
	int64_t basis = (it == costBasis.end()) ? 0 : it->second;
	return (basis * tons) / total;
}



// Switch cargo from being stored in ships to being stored here. Also recharge
// ships, check for mission completion, and apply fines for contraband.
void PlayerInfo::Land(UI *ui)
{
	// This can only be done while landed.
	if(!system || !planet)
		return;
	
	Audio::Play(Audio::Get("landing"));
	Audio::PlayMusic(planet->MusicName());
	
	// Mark this planet as visited.
	Visit(planet);
	if(planet == travelDestination)
		travelDestination = nullptr;
	
	// Remove any ships that have been destroyed or captured.
	map<string, int> lostCargo;
	vector<shared_ptr<Ship>>::iterator it = ships.begin();
	while(it != ships.end())
	{
		if((*it)->IsDestroyed() || !(*it)->IsYours())
		{
			// If any of your ships are destroyed, your cargo "cost basis" should
			// be adjusted based on what you lost.
			for(const auto &cargo : (*it)->Cargo().Commodities())
				if(cargo.second)
					lostCargo[cargo.first] += cargo.second;
			// Also, the ship and everything in it should be removed from your
			// depreciation records. Transfer it to a throw-away record:
			Depreciation().Buy(**it, date.DaysSinceEpoch(), &depreciation);
			
			it = ships.erase(it);
		}
		else
			++it; 
	}
	
	// "Unload" all fighters, so they will get recharged, etc.
	for(const shared_ptr<Ship> &ship : ships)
		ship->UnloadBays();
	
	// Ships that are landed with you on the planet should fully recharge
	// and pool all their cargo together. Those in remote systems restore
	// what they can without landing.
	bool hasSpaceport = planet->HasSpaceport() && planet->CanUseServices();
	UpdateCargoCapacities();
	for(const shared_ptr<Ship> &ship : ships)
		if(!ship->IsDisabled())
		{
			if(ship->GetSystem() == system)
			{
				ship->Recharge(hasSpaceport);
				ship->Cargo().TransferAll(cargo);
				ship->SetPlanet(planet);
			}
			else
				ship->Recharge(false);
		}
	// Adjust cargo cost basis for any cargo lost due to a ship being destroyed.
	for(const auto &it : lostCargo)
		AdjustBasis(it.first, -(costBasis[it.first] * it.second) / (cargo.Get(it.first) + it.second));
	
	// Bring auto conditions up-to-date for missions to check your current status.
	UpdateAutoConditions();
	
	// Update missions that are completed, or should be failed.
	StepMissions(ui);
	UpdateCargoCapacities();
	
	// Create whatever missions this planet has to offer.
	if(!freshlyLoaded)
		CreateMissions();
	
	// Check if the player is doing anything illegal.
	if(!freshlyLoaded)
		Fine(ui);
	
	// Hire extra crew back if any were lost in-flight (i.e. boarding) or
	// some bunks were freed up upon landing (i.e. completed missions).
	if(Preferences::Has("Rehire extra crew when lost") && hasSpaceport && flagship)
	{
		int added = desiredCrew - flagship->Crew();
		if(added > 0)
		{
			flagship->AddCrew(added);
			Messages::Add(Format::StringF({nT("You hire %1% extra crew member to fill your now-empty bunk.",
				"You hire %1% extra crew members to fill your now-empty bunks.", added), to_string(added)}));
		}
	}
	
	freshlyLoaded = false;
	flagship.reset();
}



// Load the cargo back into your ships. This may require selling excess, in
// which case a message will be returned.
bool PlayerInfo::TakeOff(UI *ui)
{
	// This can only be done while landed.
	if(!system || !planet)
		return false;
	
	flagship.reset();
	flagship = FlagshipPtr();
	if(!flagship)
		return false;
	
	shouldLaunch = false;
	Audio::Play(Audio::Get("takeoff"));
	
	// Jobs are only available when you are landed.
	availableJobs.clear();
	availableMissions.clear();
	doneMissions.clear();
	stock.clear();
	
	// Special persons who appeared last time you left the planet, can appear again.
	GameData::ResetPersons();
	
	// Store the total cargo counts in case we need to adjust cost bases below.
	map<string, int> originalTotals = cargo.Commodities();
	
	// Move the flagship to the start of your list of ships. It does not make
	// sense that the flagship would change if you are reunited with a different
	// ship that was higher up the list.
	auto it = find(ships.begin(), ships.end(), flagship);
	if(it != ships.begin() && it != ships.end())
	{
		ships.erase(it);
		ships.insert(ships.begin(), flagship);
	}
	// Make sure your ships all know who the flagship is.
	for(const shared_ptr<Ship> &ship : ships)
	{
		bool shouldHaveParent = (ship != flagship && !ship->IsParked() && !ship->CanBeCarried());
		ship->SetParent(shouldHaveParent ? flagship : shared_ptr<Ship>());
	}
	// Make sure your flagship is not included in the escort selection.
	for(auto it = selectedShips.begin(); it != selectedShips.end(); )
	{
		shared_ptr<Ship> ship = it->lock();
		if(!ship || ship == flagship)
			it = selectedShips.erase(it);
		else
			++it;
	}
	
	// Recharge any ships that can be recharged, and load available cargo.
	bool hasSpaceport = planet->HasSpaceport() && planet->CanUseServices();
	for(const shared_ptr<Ship> &ship : ships)
		if(!ship->IsParked() && !ship->IsDisabled())
		{
			if(ship->GetSystem() != system)
			{
				ship->Recharge(false);
				continue;
			}
			else
				ship->Recharge(hasSpaceport);
			
			if(ship != flagship)
			{
				ship->Cargo().SetBunks(ship->Attributes().Get("bunks") - ship->RequiredCrew());
				cargo.TransferAll(ship->Cargo());
			}
			else
			{
				// Your flagship takes first priority for passengers but last for cargo.
				desiredCrew = ship->Crew();
				ship->Cargo().SetBunks(ship->Attributes().Get("bunks") - desiredCrew);
				for(const auto &it : cargo.PassengerList())
					cargo.TransferPassengers(it.first, it.second, ship->Cargo());
			}
		}
	// Load up your flagship last, so that it will have space free for any
	// plunder that you happen to acquire.
	cargo.TransferAll(flagship->Cargo());

	if(cargo.Passengers())
	{
		int extra = min(cargo.Passengers(), flagship->Crew() - flagship->RequiredCrew());
		if(extra)
		{
			flagship->AddCrew(-extra);
			Messages::Add(Format::StringF({T("You fired %1% crew members to free up bunks for passengers."),
				to_string(extra)}));
			flagship->Cargo().SetBunks(flagship->Attributes().Get("bunks") - flagship->Crew());
			cargo.TransferAll(flagship->Cargo());
		}
	}

	int extra = flagship->Crew() + flagship->Cargo().Passengers() - flagship->Attributes().Get("bunks");
	if(extra > 0)
	{
		flagship->AddCrew(-extra);
		Messages::Add(Format::StringF({T("You fired %1% crew members because you have no bunks for them."),
			to_string(extra)}));
		flagship->Cargo().SetBunks(flagship->Attributes().Get("bunks") - flagship->Crew());
	}
	
	// For each fighter and drone you own, try to find a ship that has a bay to
	// carry it in. Any excess ships will need to be sold.
	int shipsSold[2] = {0, 0};
	int64_t income = 0;
	int day = date.DaysSinceEpoch();
	for(auto it = ships.begin(); it != ships.end(); )
	{
		shared_ptr<Ship> &ship = *it;
		if(ship->IsParked() || ship->IsDisabled())
		{
			++it;
			continue;
		}
		
		bool fit = true;
		const string &category = ship->Attributes().Category();
		bool isFighter = (category == "Fighter");
		if(isFighter || category == "Drone")
		{
			fit = false;
			for(shared_ptr<Ship> &parent : ships)
				if(parent->GetSystem() == ship->GetSystem() && !parent->IsParked()
						&& !parent->IsDisabled() && parent->Carry(ship))
				{
					fit = true;
					break;
				}
		}
		if(!fit && ship->GetSystem() == system)
		{
			++shipsSold[isFighter];
			int64_t cost = depreciation.Value(*ship, day);
			stockDepreciation.Buy(*ship, day, &depreciation);
			income += cost;
			it = ships.erase(it);
		}
		else
			++it;
	}
	if(shipsSold[0] || shipsSold[1])
	{
		// If your fleet contains more fighters or drones than you can carry,
		// some of them must be sold.
		string things;
		if(shipsSold[1])
			things = Format::StringF({nT("1 fighter", "%1% fighters", shipsSold[1]), to_string(shipsSold[1])});
		if(shipsSold[0] && shipsSold[1])
			things += T(" and ", "fighter and drone");
		if(shipsSold[0])
			things += Format::StringF({nT("1 drone", "%1% drones", shipsSold[0]), to_string(shipsSold[0])});
		
<<<<<<< HEAD
		out << ", earning " << Format::Credits(income) << " credits.";
=======
		const string message = Format::StringF({T("Because none of your ships can carry them, you sold %1%, "
			"earning %2% credits."), things, Format::Number(income)});
>>>>>>> 39753fa0
		accounts.AddCredits(income);
		Messages::Add(message);
	}
	
	// By now, all cargo should have been divvied up among your ships. So, any
	// mission cargo or passengers left behind cannot be carried, and those
	// missions have failed.
	vector<const Mission *> missionsToRemove;
	for(const auto &it : cargo.MissionCargo())
		if(it.second)
		{
			if(it.first->IsVisible())
				Messages::Add(Format::StringF({T("Mission \"%1%\" failed because "
					"you do not have space for the cargo."), it.first->Name()}));
			missionsToRemove.push_back(it.first);
		}
	for(const auto &it : cargo.PassengerList())
		if(it.second)
		{
			if(it.first->IsVisible())
				Messages::Add(Format::StringF({T("Mission \"%1%\" failed because "
					"you do not have enough passenger bunks free."), it.first->Name()}));
			missionsToRemove.push_back(it.first);
			
		}
	for(const Mission *mission : missionsToRemove)
		RemoveMission(Mission::FAIL, *mission, ui);
	
	// Any ordinary cargo left behind can be sold.
	int64_t sold = cargo.Used();
	income = 0;
	int64_t totalBasis = 0;
	if(sold)
	{
		for(const auto &commodity : cargo.Commodities())
		{
			if(!commodity.second)
				continue;
			
			// Figure out how much income you get for selling this cargo.
			int64_t value = commodity.second * system->Trade(commodity.first);
			income += value;
			
			int original = originalTotals[commodity.first];
			auto it = costBasis.find(commodity.first);
			if(!original || it == costBasis.end() || !it->second)
				continue;
			
			// Now, figure out how much of that income is profit by calculating
			// the cost basis for this cargo (which is just the total cost basis
			// multiplied by the percent of the cargo you are selling).
			int64_t basis = it->second * commodity.second / original;
			it->second -= basis;
			totalBasis += basis;
		}
		for(const auto &outfit : cargo.Outfits())
		{
			// Compute the total value for each type of excess outfit.
			if(!outfit.second)
				continue;
			int64_t cost = depreciation.Value(outfit.first, day, outfit.second);
			for(int i = 0; i < outfit.second; ++i)
				stockDepreciation.Buy(outfit.first, day, &depreciation);
			income += cost;
		}
	}
	accounts.AddCredits(income);
	cargo.Clear();
	stockDepreciation = Depreciation();
	if(sold)
	{
		// Report how much excess cargo was sold, and what profit you earned.
<<<<<<< HEAD
		ostringstream out;
		out << "You sold " << sold << " tons of excess cargo for " << Format::Credits(income) << " credits";
=======
		string message = Format::StringF({T("You sold %1% tons of excess cargo for %2% credits"),
			to_string(sold), Format::Number(income)});
>>>>>>> 39753fa0
		if(totalBasis && totalBasis != income)
			message += Format::StringF({T(" (for a profit of %1% credits)."), to_string(income - totalBasis)});
		else
			message += T(".", "excess");
		Messages::Add(message);
	}
	
	return true;
}



// Get the player's logbook.
const multimap<Date, string> &PlayerInfo::Logbook() const
{
	return logbook;
}



void PlayerInfo::AddLogEntry(const string &text)
{
	logbook.emplace(date, text);
}



const map<string, map<string, string>> &PlayerInfo::SpecialLogs() const
{
	return specialLogs;
}



void PlayerInfo::AddSpecialLog(const string &type, const string &name, const string &text)
{
	string &entry = specialLogs[type][name];
	if(!entry.empty())
		entry += "\n\t";
	entry += text;
}



bool PlayerInfo::HasLogs() const
{
	return !logbook.empty() || !specialLogs.empty();
}



// Call this after missions update, or if leaving the outfitter, shipyard, or
// hiring panel. Updates the information on how much space is available.
void PlayerInfo::UpdateCargoCapacities()
{
	int size = 0;
	int bunks = 0;
	flagship = FlagshipPtr();
	for(const shared_ptr<Ship> &ship : ships)
		if(ship->GetSystem() == system && !ship->IsParked() && !ship->IsDisabled())
		{
			size += ship->Attributes().Get("cargo space");
			int crew = (ship == flagship ? ship->Crew() : ship->RequiredCrew());
			bunks += ship->Attributes().Get("bunks") - crew;
		}
	cargo.SetSize(size);
	cargo.SetBunks(bunks);
}



// Get the list of active missions.
const list<Mission> &PlayerInfo::Missions() const
{
	return missions;
}



// Get the list of ordinary jobs that are available on the job board.
const list<Mission> &PlayerInfo::AvailableJobs() const
{
	return availableJobs;
}



// Return a pointer to the mission that was most recently accepted while in-flight.
const Mission *PlayerInfo::ActiveBoardingMission() const
{
	return activeBoardingMission;
}



// Accept the given job.
void PlayerInfo::AcceptJob(const Mission &mission, UI *ui)
{
	for(auto it = availableJobs.begin(); it != availableJobs.end(); ++it)
		if(&*it == &mission)
		{
			cargo.AddMissionCargo(&mission);
			it->Do(Mission::OFFER, *this);
			it->Do(Mission::ACCEPT, *this, ui);
			auto spliceIt = it->IsUnique() ? missions.begin() : missions.end();
			missions.splice(spliceIt, availableJobs, it);
			break;
		}
}



// Look at the list of available missions and see if any of them can be offered
// right now, in the given location (landing or spaceport). If there are no
// missions that can be accepted, return a null pointer.
Mission *PlayerInfo::MissionToOffer(Mission::Location location)
{
	if(ships.empty())
		return nullptr;
	
	// If a mission can be offered right now, move it to the start of the list
	// so we know what mission the callback is referring to, and return it.
	for(auto it = availableMissions.begin(); it != availableMissions.end(); ++it)
		if(it->IsAtLocation(location) && it->CanOffer(*this) && it->HasSpace(*this))
		{
			availableMissions.splice(availableMissions.begin(), availableMissions, it);
			return &availableMissions.front();
		}
	return nullptr;
}



// Check if any of the game's missions can be offered from this ship, given its
// relationship with the player. If none offer, return nullptr.
Mission *PlayerInfo::BoardingMission(const shared_ptr<Ship> &ship)
{
	// Do not create missions from existing mission NPC's, or the player's ships.
	if(ship->IsSpecial())
		return nullptr;
	// Ensure that boarding this NPC again does not create a mission.
	ship->SetIsSpecial();
	
	// Update auto conditions to reflect the player's flagship's free capacity.
	UpdateAutoConditions(true);
	// "boardingMissions" is emptied by MissionCallback, but to be sure:
	boardingMissions.clear();
	
	Mission::Location location = (ship->GetGovernment()->IsEnemy()
			? Mission::BOARDING : Mission::ASSISTING);
	
	// Check for available boarding or assisting missions.
	for(const pair<const string, const Mission> &it : GameData::Missions())
		if(it.second.IsAtLocation(location) && it.second.CanOffer(*this, ship))
		{
			boardingMissions.push_back(it.second.Instantiate(*this, ship));
			if(boardingMissions.back().HasFailed(*this))
				boardingMissions.pop_back();
			else
				return &boardingMissions.back();
		}
	
	return nullptr;
}



// Engine calls this after placing the boarding mission's NPCs.
void PlayerInfo::ClearActiveBoardingMission()
{
	activeBoardingMission = nullptr;
}



// If one of your missions cannot be offered because you do not have enough
// space for it, and it specifies a message to be shown in that situation,
// show that message.
void PlayerInfo::HandleBlockedMissions(Mission::Location location, UI *ui)
{
	list<Mission> &missionList = availableMissions.empty() ? boardingMissions : availableMissions;
	if(ships.empty() || missionList.empty())
		return;
	
	for(auto it = missionList.begin(); it != missionList.end(); ++it)
		if(it->IsAtLocation(location) && it->CanOffer(*this) && !it->HasSpace(*this))
		{
			string message = it->BlockedMessage(*this);
			if(!message.empty())
			{
				ui->Push(new Dialog(message));
				return;
			}
		}
}



// Callback for accepting or declining whatever mission has been offered.
// Responses which would kill the player are handled before the on offer
// conversation ended.
void PlayerInfo::MissionCallback(int response)
{
	list<Mission> &missionList = availableMissions.empty() ? boardingMissions : availableMissions;
	if(missionList.empty())
		return;
	
	Mission &mission = missionList.front();
	
	// If landed, this conversation may require the player to immediately depart.
	shouldLaunch |= (GetPlanet() && Conversation::RequiresLaunch(response));
	if(response == Conversation::ACCEPT || response == Conversation::LAUNCH)
	{
		bool shouldAutosave = mission.RecommendsAutosave();
		if(planet)
		{
			cargo.AddMissionCargo(&mission);
			UpdateCargoCapacities();
		}
		else if(Flagship())
			flagship->Cargo().AddMissionCargo(&mission);
		else
			return;
		
		// Move this mission from the offering list into the "accepted"
		// list, viewable on the MissionPanel. Unique missions are moved
		// to the front, so they appear at the top of the list if viewed.
		auto spliceIt = mission.IsUnique() ? missions.begin() : missions.end();
		missions.splice(spliceIt, missionList, missionList.begin());
		mission.Do(Mission::ACCEPT, *this);
		if(shouldAutosave)
			Autosave();
		// If this is a mission offered in-flight, expose a pointer to it
		// so Engine::SpawnFleets can add its ships without requiring the
		// player to land.
		if(mission.IsAtLocation(Mission::BOARDING) || mission.IsAtLocation(Mission::ASSISTING))
			activeBoardingMission = &*--spliceIt;
	}
	else if(response == Conversation::DECLINE || response == Conversation::FLEE)
	{
		mission.Do(Mission::DECLINE, *this);
		missionList.pop_front();
	}
	else if(response == Conversation::DEFER || response == Conversation::DEPART)
	{
		mission.Do(Mission::DEFER, *this);
		missionList.pop_front();
	}
}



// Basic callback, allowing conversations to force the player to depart from a
// planet without requiring a mission to offer.
void PlayerInfo::BasicCallback(int response)
{
	// If landed, this conversation may require the player to immediately depart.
	shouldLaunch |= (GetPlanet() && Conversation::RequiresLaunch(response));
}



// Mark a mission for removal, either because it was completed, or it failed,
// or because the player aborted it.
void PlayerInfo::RemoveMission(Mission::Trigger trigger, const Mission &mission, UI *ui)
{
	for(auto it = missions.begin(); it != missions.end(); ++it)
		if(&*it == &mission)
		{
			// Don't delete the mission yet, because the conversation or dialog
			// panel may still be showing. Instead, just mark it as done. Doing
			// this first avoids the possibility of an infinite loop, e.g. if a
			// mission's "on fail" fails the mission itself.
			doneMissions.splice(doneMissions.end(), missions, it);
			
			it->Do(trigger, *this, ui);
			cargo.RemoveMissionCargo(&mission);
			for(shared_ptr<Ship> &ship : ships)
				ship->Cargo().RemoveMissionCargo(&mission);
			return;
		}
}



// Mark a mission as failed, but do not remove it from the mission list yet.
void PlayerInfo::FailMission(const Mission &mission)
{
	for(auto it = missions.begin(); it != missions.end(); ++it)
		if(&*it == &mission)
		{
			it->Fail();
			return;
		}
}



// Update mission status based on an event.
void PlayerInfo::HandleEvent(const ShipEvent &event, UI *ui)
{
	// Combat rating increases when you disable an enemy ship.
	if(event.ActorGovernment()->IsPlayer())
		if((event.Type() & ShipEvent::DISABLE) && event.Target())
		{
			int &rating = conditions["combat rating"];
			static const int64_t maxRating = 2000000000;
			rating = min(maxRating, rating + (event.Target()->Cost() + 250000) / 500000);
		}
	
	for(Mission &mission : missions)
		mission.Do(event, *this, ui);
	
	// If the player's flagship was destroyed, the player is dead.
	if((event.Type() & ShipEvent::DESTROY) && !ships.empty() && event.Target().get() == Flagship())
		Die();
}



// Get the value of the given condition (default 0).
int PlayerInfo::GetCondition(const string &name) const
{
	auto it = conditions.find(name);
	return (it == conditions.end()) ? 0 : it->second;
}



// Get mutable access to the player's list of conditions.
map<string, int> &PlayerInfo::Conditions()
{
	return conditions;
}



// Access the player's list of conditions.
const map<string, int> &PlayerInfo::Conditions() const
{
	return conditions;
}



// Set and check the reputation conditions, which missions and events can use to
// modify the player's reputation with other governments.
void PlayerInfo::SetReputationConditions()
{
	for(const auto &it : GameData::Governments())
	{
		int rep = it.second.Reputation();
		conditions["reputation: " + it.first] = rep;
	}
}



void PlayerInfo::CheckReputationConditions()
{
	for(const auto &it : GameData::Governments())
	{
		int rep = it.second.Reputation();
		int newRep = conditions["reputation: " + it.first];
		if(newRep != rep)
			it.second.AddReputation(newRep - rep);
	}
}



// Check if the player knows the location of the given system (whether or not
// they have actually visited it).
bool PlayerInfo::HasSeen(const System *system) const
{
	for(const Mission &mission : availableJobs)
	{
		if(mission.Waypoints().count(system))
			return true;
		for(const Planet *planet : mission.Stopovers())
			if(planet->IsInSystem(system))
				return true;
	}
	
	for(const Mission &mission : missions)
	{
		if(!mission.IsVisible())
			continue;
		if(mission.Waypoints().count(system))
			return true;
		for(const Planet *planet : mission.Stopovers())
			if(planet->IsInSystem(system))
				return true;
	}
	
	return (seen.count(system) || KnowsName(system));
}



// Check if the player has visited the given system.
bool PlayerInfo::HasVisited(const System *system) const
{
	if(!system)
		return false;
	return visitedSystems.count(system);
}



// Check if the player has visited the given system.
bool PlayerInfo::HasVisited(const Planet *planet) const
{
	if(!planet)
		return false;
	return visitedPlanets.count(planet);
}



// Check if the player knows the name of a system, either from visiting there or
// because a job or active mission includes the name of that system.
bool PlayerInfo::KnowsName(const System *system) const
{
	if(HasVisited(system))
		return true;
	
	for(const Mission &mission : availableJobs)
		if(mission.Destination()->IsInSystem(system))
			return true;
	
	for(const Mission &mission : missions)
		if(mission.IsVisible() && mission.Destination()->IsInSystem(system))
			return true;
	
	return false;
}



// Mark the given system as visited, and mark all its neighbors as seen.
void PlayerInfo::Visit(const System *system)
{
	if(!system)
		return;
	
	visitedSystems.insert(system);
	seen.insert(system);
	for(const System *neighbor : system->Neighbors())
		seen.insert(neighbor);
}



// Mark the given planet as visited.
void PlayerInfo::Visit(const Planet *planet)
{
	if(planet && !planet->Identifier().empty())
		visitedPlanets.insert(planet);
}



// Mark a system as unvisited, even if visited previously.
void PlayerInfo::Unvisit(const System *system)
{
	if(!system)
		return;
	
	visitedSystems.erase(system);
	for(const StellarObject &object : system->Objects())
		if(object.GetPlanet())
			Unvisit(object.GetPlanet());
}



void PlayerInfo::Unvisit(const Planet *planet)
{
	if(!planet)
		return;
	
	visitedPlanets.erase(planet);
}



// Check if the player has a hyperspace route set.
bool PlayerInfo::HasTravelPlan() const
{
	return !travelPlan.empty();
}



// Access the player's travel plan.
const vector<const System *> &PlayerInfo::TravelPlan() const
{
	return travelPlan;
}



vector<const System *> &PlayerInfo::TravelPlan()
{
	return travelPlan;
}



// This is called when the player enters the system that is their current
// hyperspace target.
void PlayerInfo::PopTravel()
{
	if(!travelPlan.empty())
	{
		Visit(travelPlan.back());
		travelPlan.pop_back();
	}
}



// Get the planet to land on at the end of the travel path.
const Planet *PlayerInfo::TravelDestination() const
{
	return travelDestination;
}



// Set the planet to land on at the end of the travel path.
void PlayerInfo::SetTravelDestination(const Planet *planet)
{
	travelDestination = planet;
	if(planet->IsInSystem(system) && Flagship())
		Flagship()->SetTargetStellar(system->FindStellar(planet));
}



// Check which secondary weapon the player has selected.
const Outfit *PlayerInfo::SelectedWeapon() const
{
	return selectedWeapon;
}



// Cycle through all available secondary weapons.
void PlayerInfo::SelectNext()
{
	if(!flagship || flagship->Outfits().empty())
		return;
	
	// Start with the currently selected weapon, if any.
	auto it = flagship->Outfits().find(selectedWeapon);
	if(it == flagship->Outfits().end())
		it = flagship->Outfits().begin();
	else
		++it;
	
	// Find the next secondary weapon.
	for( ; it != flagship->Outfits().end(); ++it)
		if(it->first->Icon())
		{
			selectedWeapon = it->first;
			return;
		}
	selectedWeapon = nullptr;
}



// Escorts currently selected for giving orders.
const vector<weak_ptr<Ship>> &PlayerInfo::SelectedShips() const
{
	return selectedShips;
}



// Select any player ships in the given box or list. Return true if any were
// selected, so we know not to search further for a match.
bool PlayerInfo::SelectShips(const Rectangle &box, bool hasShift)
{
	// If shift is not held down, replace the current selection.
	if(!hasShift)
		selectedShips.clear();
	// If shift is not held, the first ship in the box will also become the
	// player's flagship's target.
	bool first = !hasShift;
	
	bool matched = false;
	for(const shared_ptr<Ship> &ship : ships)
		if(!ship->IsParked() && ship->GetSystem() == system && ship.get() != Flagship()
				&& box.Contains(ship->Position()))
		{
			matched = true;
			SelectShip(ship, &first);
		}
	return matched;
}



bool PlayerInfo::SelectShips(const vector<const Ship *> &stack, bool hasShift)
{
	// If shift is not held down, replace the current selection.
	if(!hasShift)
		selectedShips.clear();
	// If shift is not held, the first ship in the stack will also become the
	// player's flagship's target.
	bool first = !hasShift;
	
	// Loop through all the player's ships and check which of them are in the
	// given stack.
	bool matched = false;
	for(const shared_ptr<Ship> &ship : ships)
	{
		auto it = find(stack.begin(), stack.end(), ship.get());
		if(it != stack.end())
		{
			matched = true;
			SelectShip(ship, &first);
		}
	}
	return matched;
}



void PlayerInfo::SelectShip(const Ship *ship, bool hasShift)
{
	// If shift is not held down, replace the current selection.
	if(!hasShift)
		selectedShips.clear();
	
	bool first = !hasShift;
	for(const shared_ptr<Ship> &it : ships)
		if(it.get() == ship)
			SelectShip(it, &first);
}



void PlayerInfo::SelectGroup(int group, bool hasShift)
{
	int bit = (1 << group);
	// If the shift key is held down and all the ships in the given group are
	// already selected, deselect them all. Otherwise, select them all. The easy
	// way to do this is first to remove all the ships that match in one pass,
	// then add them in a subsequent pass if any were not selected.
	const Ship *oldTarget = nullptr;
	if(Flagship() && Flagship()->GetTargetShip())
	{
		oldTarget = Flagship()->GetTargetShip().get();
		Flagship()->SetTargetShip(shared_ptr<Ship>());
	}
	if(hasShift)
	{
		bool allWereSelected = true;
		for(const shared_ptr<Ship> &ship : ships)
			if(groups[ship.get()] & bit)
			{
				auto it = selectedShips.begin();
				for( ; it != selectedShips.end(); ++it)
					if(it->lock() == ship)
						break;
				if(it != selectedShips.end())
					selectedShips.erase(it);
				else
					allWereSelected = false;
			}
		if(allWereSelected)
			return;
	}
	else
		selectedShips.clear();
	
	// Now, go through and add any ships in the group to the selection. Even if
	// shift is held they won't be added twice, because we removed them above.
	for(const shared_ptr<Ship> &ship : ships)
		if(groups[ship.get()] & bit)
		{
			selectedShips.push_back(ship);
			if(ship.get() == oldTarget)
				Flagship()->SetTargetShip(ship);
		}
}



void PlayerInfo::SetGroup(int group, const set<Ship *> *newShips)
{
	int bit = (1 << group);
	int mask = ~bit;
	// First, remove any of your ships that are in the group.
	for(const shared_ptr<Ship> &ship : ships)
		groups[ship.get()] &= mask;
	// Then, add all the currently selected ships to the group.
	if(newShips)
	{
		for(const Ship *ship : *newShips)
			groups[ship] |= bit;
	}
	else
	{
		for(const weak_ptr<Ship> &ptr : selectedShips)
		{
			shared_ptr<Ship> ship = ptr.lock();
			if(ship)
				groups[ship.get()] |= bit;
		}
	}
}



set<Ship *> PlayerInfo::GetGroup(int group)
{
	int bit = (1 << group);
	set<Ship *> result;
	
	for(const shared_ptr<Ship> &ship : ships)
	{
		auto it = groups.find(ship.get());
		if(it != groups.end() && (it->second & bit))
			result.insert(ship.get());
	}
	return result;
}



// Keep track of any outfits that you have sold since landing. These will be
// available to buy back until you take off.
int PlayerInfo::Stock(const Outfit *outfit) const
{
	auto it = stock.find(outfit);
	return (it == stock.end() ? 0 : it->second);
}



// Transfer outfits from the player to the planet or vice versa.
void PlayerInfo::AddStock(const Outfit *outfit, int count)
{
	// If you sell an individual outfit that is not sold here and that you
	// acquired by buying a ship here, have it appear as "in stock" in case you
	// change your mind about selling it. (On the other hand, if you sell an
	// entire ship right after buying it, its outfits will not be "in stock.")
	if(count > 0 && stock[outfit] < 0)
		stock[outfit] = 0;
	stock[outfit] += count;
	
	int day = date.DaysSinceEpoch();
	if(count > 0)
	{
		// Remember how depreciated these items are.
		for(int i = 0; i < count; ++i)
			stockDepreciation.Buy(outfit, day, &depreciation);
	}
	else
	{
		// If the count is negative, outfits are being transferred from stock
		// into the player's possession.
		for(int i = 0; i < -count; ++i)
			depreciation.Buy(outfit, day, &stockDepreciation);
	}
}



// Get depreciation information.
const Depreciation &PlayerInfo::FleetDepreciation() const
{
	return depreciation;
}



const Depreciation &PlayerInfo::StockDepreciation() const
{
	return stockDepreciation;
}



void PlayerInfo::Harvest(const Outfit *type)
{
	if(type && system)
		harvested.insert(make_pair(system, type));
}



const set<pair<const System *, const Outfit *>> &PlayerInfo::Harvested() const
{
	return harvested;
}



// Get what coloring is currently selected in the map.
int PlayerInfo::MapColoring() const
{
	return mapColoring;
}



// Set what the map is being colored by.
void PlayerInfo::SetMapColoring(int index)
{
	mapColoring = index;
}



// Get the map zoom level.
int PlayerInfo::MapZoom() const
{
	return mapZoom;
}



// Set the map zoom level.
void PlayerInfo::SetMapZoom(int level)
{
	mapZoom = level;
}



// Get the set of collapsed categories for the named panel.
set<string> &PlayerInfo::Collapsed(const string &name)
{
	return collapsed[name];
}



// Apply any "changes" saved in this player info to the global game state.
void PlayerInfo::ApplyChanges()
{
	for(const auto &it : reputationChanges)
		it.first->SetReputation(it.second);
	reputationChanges.clear();
	AddChanges(dataChanges);
	GameData::ReadEconomy(economy);
	economy = DataNode();
	
	// As a result of game data changes (e.g. unloading a mod) it's possible for
	// the player to end up in an undefined system or planet. In that case, move
	// them to the starting system to avoid crashing.
	if(planet && !system)
		system = planet->GetSystem();
	if(!planet || planet->Identifier().empty() || !system || system->Identifier().empty())
	{
		system = GameData::Start().GetSystem();
		planet = GameData::Start().GetPlanet();
	}
	
	// For any ship that did not store what system it is in or what planet it is
	// on, place it with the player. (In practice, every ship ought to have
	// specified its location, but this is to avoid null locations.)
	for(shared_ptr<Ship> &ship : ships)
	{
		if(!ship->GetSystem() || ship->GetSystem()->Identifier().empty())
			ship->SetSystem(system);
		if(ship->GetSystem() == system)
			ship->SetPlanet(planet);
	}
	
	// Government changes may have changed the player's ship swizzles.
	for(shared_ptr<Ship> &ship : ships)
		ship->SetGovernment(GameData::PlayerGovernment());

	// Make sure all stellar objects are correctly positioned. This is needed
	// because EnterSystem() is not called the first time through.
	GameData::SetDate(GetDate());
	// SetDate() clears any bribes from yesterday, so restore any auto-clearance.
	for(const Mission &mission : Missions())
		if(mission.ClearanceMessage() == "auto")
		{
			mission.Destination()->Bribe(mission.HasFullClearance());
			for(const Planet *planet : mission.Stopovers())
				planet->Bribe(mission.HasFullClearance());
		}
	
	// It is sometimes possible for the player to be landed on a planet where
	// they do not have access to any services. So, this flag is used to specify
	// that in this case, the player has access to the planet's services.
	if(planet && hasFullClearance)
		planet->Bribe();
	hasFullClearance = false;
	
	// Check if any special persons have been destroyed.
	GameData::DestroyPersons(destroyedPersons);
	destroyedPersons.clear();
	
	// Check which planets you have dominated.
	static const string prefix = "tribute: ";
	for(auto it = conditions.lower_bound(prefix); it != conditions.end(); ++it)
	{
		if(it->first.compare(0, prefix.length(), prefix))
			break;
		
		const Planet *planet = GameData::Planets().Find(it->first.substr(prefix.length()));
		if(planet)
			GameData::GetPolitics().DominatePlanet(planet);
	}
	
	// Make sure all data defined in this saved game is valid.
	GameData::CheckReferences();
}



// Update the conditions that reflect the current status of the player.
void PlayerInfo::UpdateAutoConditions(bool isBoarding)
{
	// Set a condition for the player's net worth. Limit it to the range of a 32-bit int.
	static const int64_t limit = 2000000000;
	conditions["net worth"] = min(limit, max(-limit, accounts.NetWorth()));
	conditions["credits"] = min(limit, accounts.Credits());
	conditions["unpaid mortgages"] = min(limit, accounts.TotalDebt("Mortgage"));
	conditions["unpaid fines"] = min(limit, accounts.TotalDebt("Fine"));
	conditions["unpaid salaries"] = min(limit, accounts.SalariesOwed());
	conditions["credit score"] = accounts.CreditScore();
	// Serialize the current reputation with other governments.
	SetReputationConditions();
	// Clear any existing ships: conditions. (Note: '!' = ' ' + 1.)
	auto first = conditions.lower_bound("ships: ");
	auto last = conditions.lower_bound("ships:!");
	if(first != last)
		conditions.erase(first, last);
	// Store special conditions for cargo and passenger space.
	conditions["cargo space"] = 0;
	conditions["passenger space"] = 0;
	for(const shared_ptr<Ship> &ship : ships)
		if(!ship->IsParked() && !ship->IsDisabled() && ship->GetSystem() == system)
		{
			conditions["cargo space"] += ship->Attributes().Get("cargo space");
			conditions["passenger space"] += ship->Attributes().Get("bunks") - ship->RequiredCrew();
			++conditions["ships: " + ship->Attributes().Category()];
		}
	// If boarding a ship, missions should not consider the space available
	// in the player's entire fleet. The only fleet parameter offered to a
	// boarding mission is the fleet composition (e.g. 4 Heavy Warships).
	if(isBoarding && flagship)
	{
		conditions["cargo space"] = flagship->Cargo().Free();
		conditions["passenger space"] = flagship->Cargo().BunksFree();
	}
	
	// Conditions for your fleet's attractiveness to pirates:
	pair<double, double> factors = RaidFleetFactors();
	conditions["cargo attractiveness"] = factors.first;
	conditions["armament deterrence"] = factors.second;
	conditions["pirate attraction"] = factors.first - factors.second;
}



// New missions are generated each time you land on a planet.
void PlayerInfo::CreateMissions()
{
	boardingMissions.clear();
	
	// Check for available missions.
	bool skipJobs = planet && !planet->HasSpaceport();
	bool hasPriorityMissions = false;
	for(const auto &it : GameData::Missions())
	{
		if(it.second.IsAtLocation(Mission::BOARDING) || it.second.IsAtLocation(Mission::ASSISTING))
			continue;
		if(skipJobs && it.second.IsAtLocation(Mission::JOB))
			continue;
		
		if(it.second.CanOffer(*this))
		{
			list<Mission> &missions =
				it.second.IsAtLocation(Mission::JOB) ? availableJobs : availableMissions;
			
			missions.push_back(it.second.Instantiate(*this));
			if(missions.back().HasFailed(*this))
				missions.pop_back();
			else if(!it.second.IsAtLocation(Mission::JOB))
				hasPriorityMissions |= missions.back().HasPriority();
		}
	}
	
	// If any of the available missions are "priority" missions, no other
	// special missions will be offered in the spaceport.
	if(hasPriorityMissions)
	{
		auto it = availableMissions.begin();
		while(it != availableMissions.end())
		{
			if(it->IsAtLocation(Mission::SPACEPORT) && !it->HasPriority())
				it = availableMissions.erase(it);
			else
				++it;
		}
	}
	else if(availableMissions.size() > 1)
	{
		// Minor missions only get offered if no other missions (including other
		// minor missions) are competing with them. This is to avoid having two
		// or three missions pop up as soon as you enter the spaceport.
		auto it = availableMissions.begin();
		while(it != availableMissions.end())
		{
			if(it->IsMinor())
			{
				it = availableMissions.erase(it);
				if(availableMissions.size() <= 1)
					break;
			}
			else
				++it;
		}
	}
}



// Updates each mission upon landing, to perform landing actions (Stopover,
// Visit, Complete, Fail), and remove now-complete or now-failed missions.
void PlayerInfo::StepMissions(UI *ui)
{
	// Check for NPCs that have been destroyed without their destruction
	// being registered, e.g. by self-destruct:
	for(Mission &mission : missions)
		for(const NPC &npc : mission.NPCs())
			for(const shared_ptr<Ship> &ship : npc.Ships())
				if(ship->IsDestroyed())
					mission.Do(ShipEvent(nullptr, ship, ShipEvent::DESTROY), *this, ui);
	
	auto mit = missions.begin();
	while(mit != missions.end())
	{
		Mission &mission = *mit;
		++mit;
		
		// If this is a stopover for the mission, perform the stopover action.
		mission.Do(Mission::STOPOVER, *this, ui);
		
		if(mission.HasFailed(*this))
			RemoveMission(Mission::FAIL, mission, ui);
		else if(mission.CanComplete(*this))
			RemoveMission(Mission::COMPLETE, mission, ui);
		else if(mission.Destination() == GetPlanet() && !freshlyLoaded)
			mission.Do(Mission::VISIT, *this, ui);
	}
	// One mission's actions may influence another mission, so loop through one
	// more time to see if any mission is now completed or failed due to a change
	// that happened in another mission the first time through.
	mit = missions.begin();
	while(mit != missions.end())
	{
		Mission &mission = *mit;
		++mit;
		
		if(mission.HasFailed(*this))
			RemoveMission(Mission::FAIL, mission, ui);
		else if(mission.CanComplete(*this))
			RemoveMission(Mission::COMPLETE, mission, ui);
	}
	
	// Search for any missions that have failed but for which we are still
	// holding on to some cargo.
	set<const Mission *> active;
	for(const Mission &it : missions)
		active.insert(&it);
	
	vector<const Mission *> missionsToRemove;
	for(const auto &it : cargo.MissionCargo())
		if(!active.count(it.first))
			missionsToRemove.push_back(it.first);
	for(const auto &it : cargo.PassengerList())
		if(!active.count(it.first))
			missionsToRemove.push_back(it.first);
	for(const Mission *mission : missionsToRemove)
		cargo.RemoveMissionCargo(mission);
}



void PlayerInfo::Autosave() const
{
	if(!CanBeSaved() || filePath.length() < 4)
		return;
	
	string path = filePath.substr(0, filePath.length() - 4) + "~autosave.txt";
	Save(path);
}



void PlayerInfo::Save(const string &path) const
{
	DataWriter out(path);
	
	
	// Basic player information and persistent UI settings:
	
	// Pilot information:
	out.Write("pilot", firstName, lastName);
	out.Write("date", date.Day(), date.Month(), date.Year());
	if(system)
		out.Write("system", system->Identifier());
	if(planet)
		out.Write("planet", planet->Identifier());
	if(planet && planet->CanUseServices())
		out.Write("clearance");
	// This flag is set if the player must leave the planet immediately upon
	// loading the game (i.e. because a mission forced them to take off).
	if(shouldLaunch)
		out.Write("launching");
	for(const System *system : travelPlan)
		out.Write("travel", system->Identifier());
	if(travelDestination)
		out.Write("travel destination", travelDestination->Identifier());
	
	// Save the current setting for the map coloring;
	out.Write("map coloring", mapColoring);
	out.Write("map zoom", mapZoom);
	// Remember what categories are collapsed.
	for(const auto &it : collapsed)
	{
		// Skip panels where nothing was collapsed.
		if(it.second.empty())
			continue;
		
		out.Write("collapsed", it.first);
		out.BeginChild();
		{
			for(const auto &cit : it.second)
				out.Write(cit);
		}
		out.EndChild();
	}
	
	out.Write("reputation with");
	out.BeginChild();
	{
		for(const auto &it : GameData::Governments())
			if(!it.second.IsPlayer())
				out.Write(it.first, it.second.Reputation());
	}
	out.EndChild();
	
	
	// Records of things you own:
	out.Write();
	out.WriteComment("What you own:");
		
	// Save all the data for all the player's ships.
	for(const shared_ptr<Ship> &ship : ships)
	{
		ship->Save(out);
		auto it = groups.find(ship.get());
		if(it != groups.end() && it->second)
			out.Write("groups", it->second);
	}
	
	// Save accounting information, cargo, and cargo cost bases.
	accounts.Save(out);
	cargo.Save(out);
	if(!costBasis.empty())
	{
		out.Write("basis");
		out.BeginChild();
		{
			for(const auto &it : costBasis)
				if(it.second)
					out.Write(it.first, it.second);
		}
		out.EndChild();
	}
	
	if(!stock.empty())
	{
		out.Write("stock");
		out.BeginChild();
		{
			for(const auto &it : stock)
				if(it.second)
					out.Write(it.first->Identifier(), it.second);
		}
		out.EndChild();
	}
	depreciation.Save(out, date.DaysSinceEpoch());
	stockDepreciation.Save(out, date.DaysSinceEpoch());
	
	
	// Records of things you have done or are doing, or have happened to you:
	out.Write();
	out.WriteComment("What you've done:");
	
	// Save all missions (accepted or available).
	for(const Mission &mission : missions)
		mission.Save(out);
	for(const Mission &mission : availableJobs)
		mission.Save(out, "available job");
	for(const Mission &mission : availableMissions)
		mission.Save(out, "available mission");
	
	// Save any "condition" flags that are set.
	if(!conditions.empty())
	{
		out.Write("conditions");
		out.BeginChild();
		{
			for(const auto &it : conditions)
			{
				// If the condition's value is 1, don't bother writing the 1.
				if(it.second == 1)
					out.Write(it.first);
				else if(it.second)
					out.Write(it.first, it.second);
			}
		}
		out.EndChild();
	}
	
	// Save pending events, and changes that have happened due to past events.
	for(const GameEvent &event : gameEvents)
		event.Save(out);
	if(!dataChanges.empty())
	{
		out.Write("changes");
		out.BeginChild();
		{
			for(const DataNode &node : dataChanges)
				out.Write(node);
		}	
		out.EndChild();
	}
	GameData::WriteEconomy(out);
	
	// Check which persons have been captured or destroyed.
	for(const auto &it : GameData::Persons())
		if(it.second.IsDestroyed())
			out.Write("destroyed", it.first);
	
	
	// Records of things you have discovered:
	out.Write();
	out.WriteComment("What you know:");
	
	// Save a list of systems the player has visited.
	for(const System *system : visitedSystems)
		if(!system->Identifier().empty())
			out.Write("visited", system->Identifier());
	
	// Save a list of planets the player has visited.
	for(const Planet *planet : visitedPlanets)
		if(!planet->Identifier().empty())
			out.Write("visited planet", planet->Identifier());
	
	if(!harvested.empty())
	{
		out.Write("harvested");
		out.BeginChild();
		{
			for(const auto &it : harvested)
				if(it.first && it.second)
					out.Write(it.first->Identifier(), it.second->Identifier());
		}
		out.EndChild();
	}
	
	out.Write("logbook");
	out.BeginChild();
	for(const auto &it : logbook)
	{
		out.Write(it.first.Day(), it.first.Month(), it.first.Year());
		out.BeginChild();
		{
			// Break the text up into paragraphs.
			for(const string &line : Format::Split(it.second, "\n\t"))
				out.Write(line);
		}
		out.EndChild();
	}
	for(const auto &it : specialLogs)
		for(const auto &eit : it.second)
		{
			out.Write(it.first, eit.first);
			out.BeginChild();
			{
				// Break the text up into paragraphs.
				for(const string &line : Format::Split(eit.second, "\n\t"))
					out.Write(line);
			}
			out.EndChild();
		}
	out.EndChild();
}



// Check (and perform) any fines incurred by planetary security. If the player
// has dominated the planet, or was given clearance to this planet by a mission,
// planetary security is avoided. Infiltrating implies evasion of security.
void PlayerInfo::Fine(UI *ui)
{
	const Planet *planet = GetPlanet();
	// Dominated planets should never fine you.
	if(GameData::GetPolitics().HasDominated(planet))
		return;
	
	// Planets should not fine you if you have mission clearance or are infiltrating.
	for(const Mission &mission : missions)
		if(mission.HasClearance(planet) || (!mission.HasFullClearance() &&
					(mission.Destination() == planet || mission.Stopovers().count(planet))))
			return;
	
	const Government *gov = planet->GetGovernment();
	string message = gov->Fine(*this, 0, nullptr, planet->Security());
	if(!message.empty())
	{
		if(message == "atrocity")
		{
			const Conversation *conversation = gov->DeathSentence();
			if(conversation)
				ui->Push(new ConversationPanel(*this, *conversation));
			else
			{
				// TRANSLATORS: %1%: government, %2%: last name
				message = Format::StringF({T("Before you can leave your ship, the %1%"
					" authorities show up and begin scanning it. They say, \"Captain %2%"
					", we detect highly illegal material on your ship.\""
					"\n\tYou are sentenced to lifetime imprisonment on a penal colony."
					" Your days of traveling the stars have come to an end."),
					gov->GetName(), LastName()});
				ui->Push(new Dialog(message));
			}
			// All ships belonging to the player should be removed.
			Die();
		}
		else
			ui->Push(new Dialog(message));
	}
}



// Helper function to update the ship selection.
void PlayerInfo::SelectShip(const shared_ptr<Ship> &ship, bool *first)
{
	// Make sure this ship is not already selected.
	auto it = selectedShips.begin();
	for( ; it != selectedShips.end(); ++it)
		if(it->lock() == ship)
			break;
	if(it == selectedShips.end())
	{
		// This ship is not yet selected.
		selectedShips.push_back(ship);
		Ship *flagship = Flagship();
		if(*first && flagship && ship.get() != flagship)
		{
			flagship->SetTargetShip(ship);
			*first = false;
		}
	}
}



// Check that this player's current state can be saved.
bool PlayerInfo::CanBeSaved() const
{
	return (!isDead && planet && system && !firstName.empty() && !lastName.empty());
}<|MERGE_RESOLUTION|>--- conflicted
+++ resolved
@@ -558,21 +558,12 @@
 	{
 		string message = T("You receive ");
 		if(total[0])
-<<<<<<< HEAD
-			message += Format::Credits(total[0]) + " credits salary";
-=======
-			message += Format::Number(total[0]) + T(" credits salary");
->>>>>>> 39753fa0
+			message += Format::Credits(total[0]) + T(" credits salary");
 		if(total[0] && total[1])
 			message += T(" and ", "salary and tribute");
 		if(total[1])
-<<<<<<< HEAD
-			message += Format::Credits(total[1]) + " credits in tribute";
-		message += ".";
-=======
-			message += Format::Number(total[1]) + T(" credits in tribute");
+			message += Format::Credits(total[1]) + T(" credits in tribute");
 		message += T(".", "salary and tribute");
->>>>>>> 39753fa0
 		Messages::Add(message);
 		accounts.AddCredits(total[0] + total[1]);
 	}
@@ -1234,12 +1225,8 @@
 		if(shipsSold[0])
 			things += Format::StringF({nT("1 drone", "%1% drones", shipsSold[0]), to_string(shipsSold[0])});
 		
-<<<<<<< HEAD
-		out << ", earning " << Format::Credits(income) << " credits.";
-=======
 		const string message = Format::StringF({T("Because none of your ships can carry them, you sold %1%, "
-			"earning %2% credits."), things, Format::Number(income)});
->>>>>>> 39753fa0
+			"earning %2% credits."), things, Format::Credits(income)});
 		accounts.AddCredits(income);
 		Messages::Add(message);
 	}
@@ -1312,13 +1299,8 @@
 	if(sold)
 	{
 		// Report how much excess cargo was sold, and what profit you earned.
-<<<<<<< HEAD
-		ostringstream out;
-		out << "You sold " << sold << " tons of excess cargo for " << Format::Credits(income) << " credits";
-=======
 		string message = Format::StringF({T("You sold %1% tons of excess cargo for %2% credits"),
-			to_string(sold), Format::Number(income)});
->>>>>>> 39753fa0
+			to_string(sold), Format::Credits(income)});
 		if(totalBasis && totalBasis != income)
 			message += Format::StringF({T(" (for a profit of %1% credits)."), to_string(income - totalBasis)});
 		else
