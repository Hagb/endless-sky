/* Planet.cpp
Copyright (c) 2014 by Michael Zahniser

Endless Sky is free software: you can redistribute it and/or modify it under the
terms of the GNU General Public License as published by the Free Software
Foundation, either version 3 of the License, or (at your option) any later version.

Endless Sky is distributed in the hope that it will be useful, but WITHOUT ANY
WARRANTY; without even the implied warranty of MERCHANTABILITY or FITNESS FOR A
PARTICULAR PURPOSE.  See the GNU General Public License for more details.
*/

#include "Planet.h"

#include "DataNode.h"
#include "Format.h"
#include "GameData.h"
#include "Government.h"
#include "LocaleInfo.h"
#include "PlayerInfo.h"
#include "Politics.h"
#include "Random.h"
#include "Ship.h"
#include "ShipEvent.h"
#include "SpriteSet.h"
#include "System.h"

#include <algorithm>

using namespace std;
using namespace Gettext;

namespace {
	const T_ WORMHOLE = T_("wormhole");
	const T_ PLANET = T_("planet");
}



// Load a planet's description from a file.
void Planet::Load(const DataNode &node, const Set<Sale<Ship>> &ships, const Set<Sale<Outfit>> &outfits)
{
	if(node.Size() < 2)
		return;
	name = node.Token(1);
	displayName = LocaleInfo::TranslateData(name, "planet");
	
	// If this planet has been loaded before, these sets of items should be
	// reset instead of appending to them:
	set<string> shouldOverwrite = {"attributes", "description", "spaceport"};
	
	for(const DataNode &child : node)
	{
		// Check for the "add" or "remove" keyword.
		bool add = (child.Token(0) == "add");
		bool remove = (child.Token(0) == "remove");
		if((add || remove) && child.Size() < 2)
		{
			child.PrintTrace("Skipping " + child.Token(0) + " with no key given:");
			continue;
		}
		
		// Get the key and value (if any).
		const string &key = child.Token((add || remove) ? 1 : 0);
		int valueIndex = (add || remove) ? 2 : 1;
		bool hasValue = (child.Size() > valueIndex);
		const string &value = child.Token(hasValue ? valueIndex : 0);
		
		// Check for conditions that require clearing this key's current value.
		// "remove <key>" means to clear the key's previous contents.
		// "remove <key> <value>" means to remove just that value from the key.
		bool removeAll = (remove && !hasValue);
		// "<key> clear" is the deprecated way of writing "remove <key>."
		removeAll |= (!add && !remove && hasValue && value == "clear");
		// If this is the first entry for the given key, and we are not in "add"
		// or "remove" mode, its previous value should be cleared.
		bool overwriteAll = (!add && !remove && !removeAll && shouldOverwrite.count(key));
		// Clear the data of the given type.
		if(removeAll || overwriteAll)
		{
			// Clear the data of the given type.
			if(key == "music")
				music.clear();
			else if(key == "attributes")
				attributes.clear();
			else if(key == "description")
				description.clear();
			else if(key == "spaceport")
				spaceport.clear();
			else if(key == "shipyard")
				shipSales.clear();
			else if(key == "outfitter")
				outfitSales.clear();
			else if(key == "government")
				government = nullptr;
			else if(key == "required reputation")
				requiredReputation = 0.;
			else if(key == "bribe")
				bribe = 0.;
			else if(key == "security")
				security = 0.;
			else if(key == "tribute")
				tribute = 0;
			
			// If not in "overwrite" mode, move on to the next node.
			if(overwriteAll)
				shouldOverwrite.erase(key);
			else
				continue;
		}
		
		// Handle the attributes which can be "removed."
		if(!hasValue)
		{
			child.PrintTrace("Expected key to have a value:");
			continue;
		}
		else if(key == "attributes")
		{
			if(remove)
				for(int i = valueIndex; i < child.Size(); ++i)
					attributes.erase(child.Token(i));
			else
				for(int i = valueIndex; i < child.Size(); ++i)
					attributes.insert(child.Token(i));
		}
		else if(key == "shipyard")
		{
			if(remove)
				shipSales.erase(ships.Get(value));
			else
				shipSales.insert(ships.Get(value));
		}
		else if(key == "outfitter")
		{
			if(remove)
				outfitSales.erase(outfits.Get(value));
			else
				outfitSales.insert(outfits.Get(value));
		}
		// Handle the attributes which cannot be "removed."
		else if(remove)
		{
			child.PrintTrace("Cannot \"remove\" a specific value from the given key:");
			continue;
		}
		else if(key == "landscape")
			landscape = SpriteSet::Get(value);
		else if(key == "music")
			music = value;
		else if(key == "description" || key == "spaceport")
		{
			string &text = (key == "description") ? description : spaceport;
			if(!text.empty() && !value.empty() && value[0] > ' ')
				text += '\t';
			text += LocaleInfo::TranslateData(value);
			text += '\n';
		}
		else if(key == "government")
			government = GameData::Governments().Get(value);
		else if(key == "required reputation")
			requiredReputation = child.Value(valueIndex);
		else if(key == "bribe")
			bribe = child.Value(valueIndex);
		else if(key == "security")
			security = child.Value(valueIndex);
		else if(key == "tribute")
		{
			tribute = child.Value(valueIndex);
			bool resetFleets = !defenseFleets.empty();
			for(const DataNode &grand : child)
			{
				if(grand.Token(0) == "threshold" && grand.Size() >= 2)
					defenseThreshold = grand.Value(1);
				else if(grand.Token(0) == "fleet")
				{
					if(grand.Size() >= 2 && !grand.HasChildren())
					{
						// Allow only one "tribute" node to define the tribute fleets.
						if(resetFleets)
						{
							defenseFleets.clear();
							resetFleets = false;
						}
						defenseFleets.insert(defenseFleets.end(),
								grand.Size() >= 3 ? grand.Value(2) : 1,
								GameData::Fleets().Get(grand.Token(1))
						);
					}
					else
						grand.PrintTrace("Skipping unsupported tribute fleet definition:");
				}
				else
					grand.PrintTrace("Skipping unrecognized tribute attribute:");
			}
		}
		else
			child.PrintTrace("Skipping unrecognized attribute:");
	}
	
	static const vector<string> AUTO_ATTRIBUTES = {"spaceport", "shipyard", "outfitter"};
	bool autoValues[3] = {!spaceport.empty(), !shipSales.empty(), !outfitSales.empty()};
	for(unsigned i = 0; i < AUTO_ATTRIBUTES.size(); ++i)
	{
		if(autoValues[i])
			attributes.insert(AUTO_ATTRIBUTES[i]);
		else
			attributes.erase(AUTO_ATTRIBUTES[i]);
	}

	inhabited = (HasSpaceport() || requiredReputation || !defenseFleets.empty()) && !attributes.count("uninhabited");
}



// Get the name of the planet.
string Planet::Name() const
{
	static const T_ UNKNOWN = T_("???", "Planet");
	if(IsWormhole())
		return UNKNOWN;
	return displayName;
}



// Get the internal name used for this planet. This name is unique and is
// never modified by translation, so it can be used in condition
// variables, etc.
const string &Planet::Identifier() const
{
	return name;
}



// Get the planet's descriptive text.
const string &Planet::Description() const
{
	return description;
}



// Get the landscape sprite.
const Sprite *Planet::Landscape() const
{
	return landscape;
}



// Get the name of the ambient audio to play on this planet.
const string &Planet::MusicName() const
{
	return music;
}



// Get the list of "attributes" of the planet.
const set<string> &Planet::Attributes() const
{
	return attributes;
}



// Get planet's noun descriptor from attributes
// This function may return a translated text.
string Planet::Noun() const
{
	if(IsWormhole())
		return WORMHOLE;
	
	for(const string &attribute : attributes)
		if(attribute == G("moon") || attribute == G("station"))
			return T(attribute);
	
	return PLANET;
}



// Check whether there is a spaceport (which implies there is also trading,
// jobs, banking, and hiring).
bool Planet::HasSpaceport() const
{
	return !spaceport.empty();
}



// Get the spaceport's descriptive text.
const string &Planet::SpaceportDescription() const
{
	return spaceport;
}



// Check if this planet is inhabited (i.e. it has a spaceport, and does not
// have the "uninhabited" attribute).
bool Planet::IsInhabited() const
{
	return inhabited;
}


	
// Check if this planet has a shipyard.
bool Planet::HasShipyard() const
{
	return !Shipyard().empty();
}



// Get the list of ships in the shipyard.
const Sale<Ship> &Planet::Shipyard() const
{
	shipyard.clear();
	for(const Sale<Ship> *sale : shipSales)
		shipyard.Add(*sale);
	
	return shipyard;
}



// Check if this planet has an outfitter.
bool Planet::HasOutfitter() const
{
	return !Outfitter().empty();
}



// Get the list of outfits available from the outfitter.
const Sale<Outfit> &Planet::Outfitter() const
{
	outfitter.clear();
	for(const Sale<Outfit> *sale : outfitSales)
		outfitter.Add(*sale);
	
	return outfitter;
}



// Get this planet's government. Most planets follow the government of the system they are in.
const Government *Planet::GetGovernment() const
{
	return government ? government : systems.empty() ? nullptr : GetSystem()->GetGovernment();
}



// You need this good a reputation with this system's government to land here.
double Planet::RequiredReputation() const
{
	return requiredReputation;
}



// This is what fraction of your fleet's value you must pay as a bribe in
// order to land on this planet. (If zero, you cannot bribe it.)
double Planet::GetBribeFraction() const
{
	return bribe;
}



// This is how likely the planet's authorities are to notice if you are
// doing something illegal.
double Planet::Security() const
{
	return security;
}



const System *Planet::GetSystem() const
{
	return (systems.empty() ? nullptr : systems.front());
}



// Check if this planet is in the given system. Note that wormholes may be
// in more than one system.
bool Planet::IsInSystem(const System *system) const
{
	return (find(systems.begin(), systems.end(), system) != systems.end());
}



void Planet::SetSystem(const System *system)
{
	if(find(systems.begin(), systems.end(), system) == systems.end())
		systems.push_back(system);
}



// Remove the given system from the list of systems this planet is in. This
// must be done when game events rearrange the planets in a system.
void Planet::RemoveSystem(const System *system)
{
	auto it = find(systems.begin(), systems.end(), system);
	if(it != systems.end())
		systems.erase(it);
}



// Check if this is a wormhole (that is, it appears in multiple systems).
bool Planet::IsWormhole() const
{
	return (systems.size() > 1);
}



const System *Planet::WormholeSource(const System *to) const
{
	auto it = find(systems.begin(), systems.end(), to);
	if(it == systems.end())
		return to;
	
	return (it == systems.begin() ? systems.back() : *--it);
}




const System *Planet::WormholeDestination(const System *from) const
{
	auto it = find(systems.begin(), systems.end(), from);
	if(it == systems.end())
		return from;
	
	++it;
	return (it == systems.end() ? systems.front() : *it);
}



const vector<const System *> &Planet::WormholeSystems() const
{
	return systems;
}



// Check if the given ship has all the attributes necessary to allow it to
// land on this planet.
bool Planet::IsAccessible(const Ship *ship) const
{
	// Check whether any of this planet's attributes are in the form of the
	// string "requires: <attribute>"; if so the ship must have that attribute.
	static const string PREFIX = "requires: ";
	static const string PREFIX_END = "requires:!";
	auto it = attributes.lower_bound(PREFIX);
	auto end = attributes.lower_bound(PREFIX_END);
	if(it == end)
		return true;
	if(!ship)
		return false;
	
	for( ; it != end; ++it)
		if(!ship->Attributes().Get(it->substr(PREFIX.length())))
			return false;
	
	return true;
}



// Below are convenience functions which access the game state in Politics,
// but do so with a less convoluted syntax:
bool Planet::HasFuelFor(const Ship &ship) const
{
	return !IsWormhole() && HasSpaceport() && CanLand(ship);
}



bool Planet::CanLand(const Ship &ship) const
{
	return IsAccessible(&ship) && GameData::GetPolitics().CanLand(ship, this);
}



bool Planet::CanLand() const
{
	return GameData::GetPolitics().CanLand(this);
}



bool Planet::CanUseServices() const
{
	return GameData::GetPolitics().CanUseServices(this);
}



void Planet::Bribe(bool fullAccess) const
{
	GameData::GetPolitics().BribePlanet(this, fullAccess);
}



// Demand tribute, and get the planet's response.
string Planet::DemandTribute(PlayerInfo &player) const
{
<<<<<<< HEAD
	if(player.GetCondition("tribute: " + name))
		return "We are already paying you as much as we can afford.";
	if(!tribute || defenseFleets.empty())
		return "Please don't joke about that sort of thing.";
	if(player.GetCondition("combat rating") < defenseThreshold)
		return "You're not worthy of our time.";
=======
	if(player.GetCondition("tribute: " + displayName))
		return T("We are already paying you as much as we can afford.");
	if(!tribute || !defenseFleet || !defenseCount || player.GetCondition("combat rating") < defenseThreshold)
		return T("Please don't joke about that sort of thing.");
>>>>>>> 39753fa0
	
	// The player is scary enough for this planet to take notice. Check whether
	// this is the first demand for tribute, or not.
	if(!isDefending)
	{
		isDefending = true;
<<<<<<< HEAD
		set<const Government *> toProvoke;
		for(const auto &fleet : defenseFleets)
			toProvoke.insert(fleet->GetGovernment());
		for(const auto &gov : toProvoke)
			gov->Offend(ShipEvent::PROVOKE);
		// Terrorizing a planet is not taken lightly by it or its allies.
		GetGovernment()->Offend(ShipEvent::ATROCITY);
		return "Our defense fleet will make short work of you.";
=======
		GameData::GetPolitics().Offend(defenseFleet->GetGovernment(), ShipEvent::PROVOKE);
		GameData::GetPolitics().Offend(GetGovernment(), ShipEvent::ATROCITY);
		return T("Our defense fleet will make short work of you.");
>>>>>>> 39753fa0
	}
	
	// The player has already demanded tribute. Have they defeated the entire defense fleet?
	bool isDefeated = (defenseDeployed == defenseFleets.size());
	for(const shared_ptr<Ship> &ship : defenders)
		if(!ship->IsDisabled() && !ship->IsYours())
		{
			isDefeated = false;
			break;
		}
	
	if(!isDefeated)
		return T("We're not ready to surrender yet.");
	
	player.Conditions()["tribute: " + name] = tribute;
	GameData::GetPolitics().DominatePlanet(this);
<<<<<<< HEAD
	return "We surrender. We will pay you " + Format::Credits(tribute) + " credits per day to leave us alone.";
=======
	return Format::StringF({T("We surrender. We will pay you %1% credits per day to leave us alone."),
		Format::Number(tribute)});
>>>>>>> 39753fa0
}



// While being tributed, attempt to spawn the next specified defense fleet.
void Planet::DeployDefense(list<shared_ptr<Ship>> &ships) const
{
	if(!isDefending || Random::Int(60) || defenseDeployed == defenseFleets.size())
		return;
	
	auto end = defenders.begin();
	defenseFleets[defenseDeployed]->Enter(*GetSystem(), defenders, this);
	ships.insert(ships.begin(), defenders.begin(), end);
	
	// All defenders use a special personality.
	Personality defenderPersonality = Personality::Defender();
	for(auto it = defenders.begin(); it != end; ++it)
		(**it).SetPersonality(defenderPersonality);
	
	++defenseDeployed;
}



void Planet::ResetDefense() const
{
	isDefending = false;
	defenseDeployed = 0;
	defenders.clear();
}<|MERGE_RESOLUTION|>--- conflicted
+++ resolved
@@ -520,26 +520,18 @@
 // Demand tribute, and get the planet's response.
 string Planet::DemandTribute(PlayerInfo &player) const
 {
-<<<<<<< HEAD
-	if(player.GetCondition("tribute: " + name))
-		return "We are already paying you as much as we can afford.";
-	if(!tribute || defenseFleets.empty())
-		return "Please don't joke about that sort of thing.";
-	if(player.GetCondition("combat rating") < defenseThreshold)
-		return "You're not worthy of our time.";
-=======
 	if(player.GetCondition("tribute: " + displayName))
 		return T("We are already paying you as much as we can afford.");
-	if(!tribute || !defenseFleet || !defenseCount || player.GetCondition("combat rating") < defenseThreshold)
+	if(!tribute || defenseFleets.empty())
 		return T("Please don't joke about that sort of thing.");
->>>>>>> 39753fa0
+	if(player.GetCondition("combat rating") < defenseThreshold)
+		return T("You're not worthy of our time.");
 	
 	// The player is scary enough for this planet to take notice. Check whether
 	// this is the first demand for tribute, or not.
 	if(!isDefending)
 	{
 		isDefending = true;
-<<<<<<< HEAD
 		set<const Government *> toProvoke;
 		for(const auto &fleet : defenseFleets)
 			toProvoke.insert(fleet->GetGovernment());
@@ -547,12 +539,7 @@
 			gov->Offend(ShipEvent::PROVOKE);
 		// Terrorizing a planet is not taken lightly by it or its allies.
 		GetGovernment()->Offend(ShipEvent::ATROCITY);
-		return "Our defense fleet will make short work of you.";
-=======
-		GameData::GetPolitics().Offend(defenseFleet->GetGovernment(), ShipEvent::PROVOKE);
-		GameData::GetPolitics().Offend(GetGovernment(), ShipEvent::ATROCITY);
 		return T("Our defense fleet will make short work of you.");
->>>>>>> 39753fa0
 	}
 	
 	// The player has already demanded tribute. Have they defeated the entire defense fleet?
@@ -569,12 +556,8 @@
 	
 	player.Conditions()["tribute: " + name] = tribute;
 	GameData::GetPolitics().DominatePlanet(this);
-<<<<<<< HEAD
-	return "We surrender. We will pay you " + Format::Credits(tribute) + " credits per day to leave us alone.";
-=======
 	return Format::StringF({T("We surrender. We will pay you %1% credits per day to leave us alone."),
-		Format::Number(tribute)});
->>>>>>> 39753fa0
+		Format::Credits(tribute)});
 }
 
 
