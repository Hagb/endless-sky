--- conflicted
+++ resolved
@@ -23,12 +23,13 @@
 namespace {
 	// Format an integer value, inserting its digits into the given string in
 	// reverse order and then reversing the string.
+	const char sep = LocaleInfo::GetThousandsSep();
 	void FormatInteger(int64_t value, bool isNegative, string &result)
 	{
 		int places = 0;
 		do {
 			if(places && !(places % 3))
-				result += ',';
+				result += sep;
 			++places;
 			
 			result += static_cast<char>('0' + value % 10);
@@ -65,84 +66,23 @@
 	string result;
 	result.reserve(8);
 	
-<<<<<<< HEAD
 	// Handle numbers bigger than a million.
 	static const vector<char> SUFFIX = {'T', 'B', 'M'};
 	static const vector<int64_t> THRESHOLD = {1000000000000ll, 1000000000ll, 1000000ll};
 	for(size_t i = 0; i < SUFFIX.size(); ++i)
 		if(absolute > THRESHOLD[i])
-=======
-	bool isNegative = (value < 0.);
-	bool nonzero = false;
-	
-	if(power >= 6)
-	{
-		nonzero = true;
-		int place = (power - 6) / 3;
-		
-		static const char suffix[3] = {'M', 'B', 'T'};
-		static const double multiplier[3] = {1e-6, 1e-9, 1e-12};
-		result += suffix[place];
-		value *= multiplier[place];
-		power %= 3;
-	}
-	
-	// The number of digits to the left of the decimal is max(0, power + 1).
-	// e.g. if power = 0, 10 > value >= 1.
-	int left = max(0, power + 1);
-	int right = max(0, 5 - left);
-	if(nonzero)
-		right = min(right, 3);
-	nonzero |= !right;
-	int rounded = round(fabs(value) * pow(10., right));
-	int delimiterIndex = -1;
-	
-	// Special case: the value is close enough to a power of 10 that it rounds
-	// up to one. There is now an extra digit on the left. (This should never
-	// happen due to the rounding in the initial power calculation.)
-	const char dec = LocaleInfo::GetDecimalPoint();
-	const char sep = LocaleInfo::GetThousandsSep();
-	if(pow(10., left) <= rounded)
-		++left;
-	if(left > 3)
-		delimiterIndex = left - 3;
-	
-	do {
-		int digit = rounded % 10;
-		if(nonzero || digit)
->>>>>>> 39753fa0
 		{
 			result += SUFFIX[i];
 			int decimals = (absolute / (THRESHOLD[i] / 1000)) % 1000;
 			for(int d = 0; d < 3; ++d)
 			{
-<<<<<<< HEAD
 				result += static_cast<char>('0' + decimals % 10);
 				decimals /= 10;
-=======
-				if(nonzero)
-				{
-					result += dec;
-					if(!rounded)
-						result += '0';
-				}
-				nonzero = true;
->>>>>>> 39753fa0
-			}
-			result += '.';
+			}
+			result += LocaleInfo::GetDecimalPoint();
 			absolute /= THRESHOLD[i];
 			break;
 		}
-<<<<<<< HEAD
-=======
-		else
-		{
-			--left;
-			if(left == delimiterIndex && rounded)
-				result += sep;
-		}
-	} while(rounded || right);
->>>>>>> 39753fa0
 	
 	// Convert the number to a string, adding commas if needed.
 	FormatInteger(absolute, isNegative, result);
@@ -174,7 +114,7 @@
 		else
 			result += static_cast<char>('0' + static_cast<int>(round(decimal * 10.)));
 		
-		result += '.';
+		result += LocaleInfo::GetDecimalPoint();
 	}
 	
 	// Convert the number to a string, adding commas if needed.
@@ -191,7 +131,7 @@
 	double integer;
 	double fraction = fabs(modf(value, &integer));
 	
-	string result = to_string(static_cast<int>(integer)) + ".";
+	string result = to_string(static_cast<int>(integer)) + string(1, LocaleInfo::GetDecimalPoint());
 	while(places--)
 	{
 		fraction = modf(fraction * 10., &integer);
@@ -209,14 +149,15 @@
 	double place = 1.;
 	double value = 0.;
 	
+	const char dec = LocaleInfo::GetDecimalPoint();
 	string::const_iterator it = str.begin();
 	string::const_iterator end = str.end();
-	while(it != end && (*it < '0' || *it > '9') && *it != '.')
+	while(it != end && (*it < '0' || *it > '9') && *it != dec)
 		++it;
 	
 	for( ; it != end; ++it)
 	{
-		if(*it == '.')
+		if(*it == dec)
 			place = .1;
 		else if(*it < '0' || *it > '9')
 			break;
