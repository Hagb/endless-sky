/* MapPanel.cpp
Copyright (c) 2014 by Michael Zahniser

Endless Sky is free software: you can redistribute it and/or modify it under the
terms of the GNU General Public License as published by the Free Software
Foundation, either version 3 of the License, or (at your option) any later version.

Endless Sky is distributed in the hope that it will be useful, but WITHOUT ANY
WARRANTY; without even the implied warranty of MERCHANTABILITY or FITNESS FOR A
PARTICULAR PURPOSE.  See the GNU General Public License for more details.
*/

#include "MapPanel.h"

#include "Angle.h"
#include "Dialog.h"
#include "FillShader.h"
#include "FogShader.h"
#include "Font.h"
#include "FontSet.h"
#include "Format.h"
#include "Galaxy.h"
#include "GameData.h"
#include "Government.h"
#include "Information.h"
#include "Interface.h"
#include "LineShader.h"
#include "LocaleInfo.h"
#include "MapDetailPanel.h"
#include "MapOutfitterPanel.h"
#include "MapShipyardPanel.h"
#include "Mission.h"
#include "MissionPanel.h"
#include "Planet.h"
#include "PlayerInfo.h"
#include "PointerShader.h"
#include "Politics.h"
#include "Preferences.h"
#include "RingShader.h"
#include "Screen.h"
#include "Ship.h"
#include "SpriteShader.h"
#include "StellarObject.h"
#include "System.h"
#include "Trade.h"
#include "UI.h"

#include "gl_header.h"

#include <algorithm>
#include <cctype>
#include <cmath>
#include <limits>

using namespace std;
using namespace Gettext;

namespace {
	// Log how many player ships are in a given system, tracking if they are parked or in-flight.
	void TallyEscorts(const vector<shared_ptr<Ship>> &escorts, map<const System *, pair<int, int>> &locations)
	{
		locations.clear();
		for(const auto &ship : escorts)
		{
			if(ship->IsDestroyed())
				continue;
			if(ship->GetSystem())
			{
				if(!ship->IsParked())
					++locations[ship->GetSystem()].first;
				else
					++locations[ship->GetSystem()].second;
			}
			// If this ship has no system but has a parent, it is carried (and thus not parked).
			else if(ship->CanBeCarried() && ship->GetParent() && ship->GetParent()->GetSystem())
				++locations[ship->GetParent()->GetSystem()].first;
		}
	}
	
	const Color black(0., 1.);
	const Color red(1., 0., 0., 1.);
	
	// Hovering an escort pip for this many frames activates the tooltip.
	const int HOVER_TIME = 60;
	// Length in frames of the recentering animation.
	const int RECENTER_TIME = 20;
}

const double MapPanel::OUTER = 6.;
const double MapPanel::INNER = 3.5;
const double MapPanel::LINK_WIDTH = 1.2;
// Draw links only outside the system ring, which has radius MapPanel::OUTER.
const double MapPanel::LINK_OFFSET = 7.;



MapPanel::MapPanel(PlayerInfo &player, int commodity, const System *special)
	: player(player), distance(player),
	playerSystem(player.GetSystem()),
	selectedSystem(special ? special : player.GetSystem()),
	specialSystem(special),
	commodity(commodity)
{
	SetIsFullScreen(true);
	SetInterruptible(false);
	// Recalculate the fog each time the map is opened, just in case the player
	// bought a map since the last time they viewed the map.
	FogShader::Redraw();
	
	// Recalculate escort positions every time the map is opened, as they may
	// be changing systems even if the player does not.
	// The player cannot toggle any preferences without closing the map panel.
	if(Preferences::Has("Show escort systems on map"))
		TallyEscorts(player.Ships(), escortSystems);
	
	// Initialize a centered tooltip.
	hoverText.SetFont(FontSet::Get(14));
	hoverText.SetWrapWidth(150);
	hoverText.SetAlignment(WrappedText::LEFT);
	
	if(selectedSystem)
		CenterOnSystem(selectedSystem, true);
}



void MapPanel::Step()
{
	if(recentering > 0)
	{
		double step = (recentering - .5) / RECENTER_TIME;
		// Interpolate with the smoothstep function, 3x^2 - 2x^3. Its derivative
		// gives the fraction of the distance to move at each time step:
		center += recenterVector * (step * (1. - step) * (6. / RECENTER_TIME));
		--recentering;
	}
}



void MapPanel::Draw()
{
	glClear(GL_COLOR_BUFFER_BIT);
	
	for(const auto &it : GameData::Galaxies())
		SpriteShader::Draw(it.second.GetSprite(), Zoom() * (center + it.second.Position()), Zoom());
	
	if(Preferences::Has("Hide unexplored map regions"))
		FogShader::Draw(center, Zoom(), player);
	
	// Draw the "visible range" circle around your current location.
	Color dimColor(.1, 0.);
	RingShader::Draw(Zoom() * (playerSystem ? playerSystem->Position() + center : center),
		(System::NEIGHBOR_DISTANCE + .5) * Zoom(), (System::NEIGHBOR_DISTANCE - .5) * Zoom(), dimColor);
	Color brightColor(.4, 0.);
	RingShader::Draw(Zoom() * (selectedSystem ? selectedSystem->Position() + center : center),
		11., 9., brightColor);
	
	// Advance a "blink" timer.
	++step;
	// Update the tooltip timer [0-60].
	hoverCount += hoverSystem ? (hoverCount < HOVER_TIME) : (hoverCount ? -1 : 0);
	
	DrawWormholes();
	DrawTravelPlan();
	DrawEscorts();
	DrawLinks();
	DrawSystems();
	DrawNames();
	DrawMissions();
	DrawTooltips();
	
	if(!distance.HasRoute(selectedSystem))
	{
		static const T_ UNAVAILABLE = T_("You have no available route to this system.");
		static const T_ UNKNOWN = T_("You have not yet mapped a route to this system.");
		const Font &font = FontSet::Get(18);
		
		const string &message = player.HasVisited(selectedSystem) ? UNAVAILABLE : UNKNOWN;
		Point point(-font.Width(message) / 2, Screen::Top() + 40);
		font.Draw(message, point + Point(1, 1), black);
		font.Draw(message, point, red);
	}
}



void MapPanel::DrawButtons(const string &condition)
{
	// Remember which buttons we're showing.
	buttonCondition = condition;
	
	// Draw the buttons to switch to other map modes.
	Information info;
	info.SetCondition(condition);
	if(player.MapZoom() == 2)
		info.SetCondition("max zoom");
	if(player.MapZoom() == -2)
		info.SetCondition("min zoom");
	const Interface *interface = GameData::Interfaces().Get("map buttons");
	interface->Draw(info, this);
}



void MapPanel::DrawMiniMap(const PlayerInfo &player, double alpha, const System *const jump[2], int step)
{
	const Font &font = FontSet::Get(14);
	Color lineColor(alpha, 0.);
	Point center = .5 * (jump[0]->Position() + jump[1]->Position());
	const Point &drawPos = GameData::Interfaces().Get("hud")->GetPoint("mini-map");
	set<const System *> drawnSystems = { jump[0], jump[1] };
	bool isLink = jump[0]->Links().count(jump[1]);
	
	const Set<Color> &colors = GameData::Colors();
	const Color &currentColor = colors.Get("active mission")->Additive(alpha * 2.);
	const Color &blockedColor = colors.Get("blocked mission")->Additive(alpha * 2.);
	const Color &waypointColor = colors.Get("waypoint")->Additive(alpha * 2.);
	
	const Ship *flagship = player.Flagship();
	for(int i = 0; i < 2; ++i)
	{
		static const T_ UNKNOWN_SYSTEM = T_("Unexplored System", "MapPanel");
		const System *system = jump[i];
		const Government *gov = system->GetGovernment();
		Point from = system->Position() - center + drawPos;
		const string &name = player.KnowsName(system) ? system->Name() : UNKNOWN_SYSTEM.Str();
		font.Draw(name, from + Point(OUTER, -.5 * font.Height()), lineColor);
		
		// Draw the origin and destination systems, since they
		// might not be linked via hyperspace.
		Color color = Color(.5 * alpha, 0.);
		if(player.HasVisited(system) && system->IsInhabited(flagship) && gov)
			color = Color(
				alpha * gov->GetColor().Get()[0],
				alpha * gov->GetColor().Get()[1],
				alpha * gov->GetColor().Get()[2], 0.);
		RingShader::Draw(from, OUTER, INNER, color);
		
		for(const System *link : system->Links())
		{
			// Only draw systems known to be attached to the jump systems.
			if(!player.HasVisited(system) && !player.HasVisited(link))
				continue;
			
			// Draw the system link. This will double-draw the jump
			// path if it is via hyperlink, to increase brightness.
			Point to = link->Position() - center + drawPos;
			Point unit = (from - to).Unit() * LINK_OFFSET;
			LineShader::Draw(from - unit, to + unit, LINK_WIDTH, lineColor);
			
			if(drawnSystems.count(link))
				continue;
			drawnSystems.insert(link);
			
			gov = link->GetGovernment();
			Color color = Color(.5 * alpha, 0.);
			if(player.HasVisited(link) && link->IsInhabited(flagship) && gov)
				color = Color(
					alpha * gov->GetColor().Get()[0],
					alpha * gov->GetColor().Get()[1],
					alpha * gov->GetColor().Get()[2], 0.);
			RingShader::Draw(to, OUTER, INNER, color);
		}
		
		Angle angle;
		for(const Mission &mission : player.Missions())
		{
			if(!mission.IsVisible())
				continue;
			
			if(mission.Destination()->IsInSystem(system))
			{
				bool blink = false;
				if(mission.Deadline())
				{
					int days = min(5, mission.Deadline() - player.GetDate()) + 1;
					if(days > 0)
						blink = (step % (10 * days) > 5 * days);
				}
				if(!blink)
				{
					bool isSatisfied = IsSatisfied(player, mission);
					DrawPointer(from, angle, isSatisfied ? currentColor : blockedColor, false);
				}
			}
			
			for(const System *waypoint : mission.Waypoints())
				if(waypoint == system)
					DrawPointer(from, angle, waypointColor, false);
			for(const Planet *stopover : mission.Stopovers())
				if(stopover->IsInSystem(system))
					DrawPointer(from, angle, waypointColor, false);
		}
	}
	
	// Draw the rest of the directional arrow. If this is a normal jump,
	// the stem was already drawn above.
	Point from = jump[0]->Position() - center + drawPos;
	Point to = jump[1]->Position() - center + drawPos;
	Point unit = (to - from).Unit();
	from += LINK_OFFSET * unit;
	to -= LINK_OFFSET * unit;
	Color bright(2. * alpha, 0.);
	// Non-hyperspace jumps are drawn with a dashed directional arrow.
	if(!isLink)
	{
		double length = (to - from).Length();
		int segments = static_cast<int>(length / 15.);
		for(int i = 0; i < segments; ++i)
			LineShader::Draw(
				from + unit * ((i * length) / segments + 2.),
				from + unit * (((i + 1) * length) / segments - 2.),
				LINK_WIDTH, bright);
	}
	LineShader::Draw(to, to + Angle(-30.).Rotate(unit) * -10., LINK_WIDTH, bright);
	LineShader::Draw(to, to + Angle(30.).Rotate(unit) * -10., LINK_WIDTH, bright);
}



bool MapPanel::KeyDown(SDL_Keycode key, Uint16 mod, const Command &command)
{
	if(command.Has(Command::MAP) || key == 'd' || key == SDLK_ESCAPE
			|| (key == 'w' && (mod & (KMOD_CTRL | KMOD_GUI))))
		GetUI()->Pop(this);
	else if(key == 's' && buttonCondition != "is shipyards")
	{
		GetUI()->Pop(this);
		GetUI()->Push(new MapShipyardPanel(*this));
	}
	else if(key == 'o' && buttonCondition != "is outfitters")
	{
		GetUI()->Pop(this);
		GetUI()->Push(new MapOutfitterPanel(*this));
	}
	else if(key == 'i' && buttonCondition != "is missions")
	{
		GetUI()->Pop(this);
		GetUI()->Push(new MissionPanel(*this));
	}
	else if(key == 'p' && buttonCondition != "is ports")
	{
		GetUI()->Pop(this);
		GetUI()->Push(new MapDetailPanel(*this));
	}
	else if(key == 'f')
	{
		GetUI()->Push(new Dialog(
			this, &MapPanel::Find, T("Search for:", "MapPanel")));
		return true;
	}
	else if(key == '+' || key == '=')
		player.SetMapZoom(min(2, player.MapZoom() + 1));
	else if(key == '-')
		player.SetMapZoom(max(-2, player.MapZoom() - 1));
	else
		return false;
	
	return true;
}



bool MapPanel::Click(int x, int y, int clicks)
{
	// Figure out if a system was clicked on.
	Point click = Point(x, y) / Zoom() - center;
	for(const auto &it : GameData::Systems())
		if(click.Distance(it.second.Position()) < 10.
				&& (player.HasSeen(&it.second) || &it.second == specialSystem))
		{
			Select(&it.second);
			break;
		}
	
	return true;
}



// If the mouse has moved near a known system that contains escorts, track the dwell time.
bool MapPanel::Hover(int x, int y)
{
	if(escortSystems.empty())
		return true;
	
	// Map from screen coordinates into game coordinates.
	Point pos = Point(x, y) / Zoom() - center;
	double maxDistance = 2 * OUTER / Zoom();
	
	// Were we already hovering near an escort's system?
	if(hoverSystem)
	{
		// Is the new mouse position still near it?
		if(pos.Distance(hoverSystem->Position()) <= maxDistance)
			return true;
		
		hoverSystem = nullptr;
		tooltip.clear();
	}
	
	// Check if the new position supports a tooltip.
	for(const auto &squad : escortSystems)
	{
		const System *system = squad.first;
		if(pos.Distance(system->Position()) < maxDistance
				&& (player.HasSeen(system) || system == specialSystem))
		{
			// Start tracking this system.
			hoverSystem = system;
			break;
		}
	}
	return true;
}



bool MapPanel::Drag(double dx, double dy)
{
	center += Point(dx, dy) / Zoom();
	recentering = 0;
	
	return true;
}



bool MapPanel::Scroll(double dx, double dy)
{
	// The mouse should be pointing to the same map position before and after zooming.
	Point mouse = UI::GetMouse();
	Point anchor = mouse / Zoom() - center;
	if(dy > 0.)
		player.SetMapZoom(min(2, player.MapZoom() + 1));
	else if(dy < 0.)
		player.SetMapZoom(max(-2, player.MapZoom() - 1));
	
	// Now, Zoom() has changed (unless at one of the limits). But, we still want
	// anchor to be the same, so:
	center = mouse / Zoom() - anchor;
	return true;
}



Color MapPanel::MapColor(double value)
{
	if(std::isnan(value))
		return UninhabitedColor();
	
	value = min(1., max(-1., value));
	if(value < 0.)
		return Color(
			.12 + .12 * value,
			.48 + .36 * value,
			.48 - .12 * value,
			.4);
	else
		return Color(
			.12 + .48 * value,
			.48,
			.48 - .48 * value,
			.4);
}



Color MapPanel::ReputationColor(double reputation, bool canLand, bool hasDominated)
{
	// If the system allows you to land, always show it in blue even if the
	// government is hostile.
	if(canLand)
		reputation = max(reputation, 0.);
	
	if(hasDominated)
		return Color(.1, .6, 0., .4);
	else if(reputation < 0.)
	{
		reputation = min(1., .1 * log(1. - reputation) + .1);
		return Color(.6, .4 * (1. - reputation), 0., .4);
	}
	else if(!canLand)
		return Color(.6, .54, 0., .4);
	else
	{
		reputation = min(1., .1 * log(1. + reputation) + .1);
		return Color(0., .6 * (1. - reputation), .6, .4);
	}
}



Color MapPanel::GovernmentColor(const Government *government)
{
	if(!government)
		return UninhabitedColor();
	
	return Color(
		.6 * government->GetColor().Get()[0],
		.6 * government->GetColor().Get()[1],
		.6 * government->GetColor().Get()[2],
		.4);
}



Color MapPanel::UninhabitedColor()
{
	return GovernmentColor(GameData::Governments().Get("Uninhabited"));
}



Color MapPanel::UnexploredColor()
{
	return Color(.1, 0.);
}



double MapPanel::SystemValue(const System *system) const
{
	return 0.;
}



void MapPanel::Select(const System *system)
{
	if(!system)
		return;
	selectedSystem = system;
	vector<const System *> &plan = player.TravelPlan();
	Ship *flagship = player.Flagship();
	if(!flagship || (!plan.empty() && system == plan.front()))
		return;
	
	bool isJumping = flagship->IsEnteringHyperspace();
	const System *source = isJumping ? flagship->GetTargetSystem() : playerSystem;
	
	bool shift = (SDL_GetModState() & KMOD_SHIFT) && !plan.empty();
	if(system == source && !shift)
	{
		plan.clear();
		if(!isJumping)
			flagship->SetTargetSystem(nullptr);
		else
			plan.push_back(source);
	}
	else if(shift)
	{
		DistanceMap localDistance(player, plan.front());
		if(localDistance.Days(system) <= 0)
			return;
		
		auto it = plan.begin();
		while(system != *it)
		{
			it = ++plan.insert(it, system);
			system = localDistance.Route(system);
		}
	}
	else if(distance.Days(system) > 0)
	{
		plan.clear();
		if(!isJumping)
			flagship->SetTargetSystem(nullptr);
		
		while(system != source)
		{
			plan.push_back(system);
			system = distance.Route(system);
		}
		if(isJumping)
			plan.push_back(source);
	}
}



void MapPanel::Find(const string &name)
{
	int bestIndex = 9999;
	for(const auto &it : GameData::Systems())
		if(player.HasVisited(&it.second))
		{
			int index = Search(it.first, name);
			if(index >= 0 && index < bestIndex)
			{
				bestIndex = index;
				selectedSystem = &it.second;
				CenterOnSystem(selectedSystem);
				if(!index)
				{
					selectedPlanet = nullptr;
					return;
				}
			}
		}
	for(const auto &it : GameData::Planets())
		if(player.HasVisited(it.second.GetSystem()))
		{
			int index = Search(it.first, name);
			if(index >= 0 && index < bestIndex)
			{
				bestIndex = index;
				selectedSystem = it.second.GetSystem();
				CenterOnSystem(selectedSystem);
				if(!index)
				{
					selectedPlanet = &it.second;
					return;
				}
			}
		}
}



double MapPanel::Zoom() const
{
	return pow(1.5, player.MapZoom());
}



// Check whether the NPC and waypoint conditions of the given mission have
// been satisfied.
bool MapPanel::IsSatisfied(const Mission &mission) const
{
	return IsSatisfied(player, mission);
}



bool MapPanel::IsSatisfied(const PlayerInfo &player, const Mission &mission)
{
	return mission.IsSatisfied(player) && !mission.HasFailed(player);
}



int MapPanel::Search(const string &str, const string &sub)
{
	auto it = search(str.begin(), str.end(), sub.begin(), sub.end(),
		[](char a, char b) { return toupper(a) == toupper(b); });
	return (it == str.end() ? -1 : it - str.begin());
}



void MapPanel::CenterOnSystem(const System *system, bool immediate)
{
	if(immediate)
		center = -system->Position();
	else
	{
		recenterVector = -system->Position() - center;
		recentering = RECENTER_TIME;
	}
}



// Cache the map layout, so it doesn't have to be re-calculated every frame.
// The node cache must be updated when the coloring mode changes.
void MapPanel::UpdateCache()
{
	// Remember which commodity the cached systems are colored by.
	cachedCommodity = commodity;
	nodes.clear();
	
	// Draw the circles for the systems, colored based on the selected criterion,
	// which may be government, services, or commodity prices.
	const Color &closeNameColor = *GameData::Colors().Get("map name");
	const Color &farNameColor = closeNameColor.Transparent(.5);
	for(const auto &it : GameData::Systems())
	{
		const System &system = it.second;
		// Referring to a non-existent system in a mission can create a spurious
		// system record. Ignore those.
		if(system.Name().empty())
			continue;
		if(!player.HasSeen(&system) && &system != specialSystem)
			continue;
		
		Color color = UninhabitedColor();
		if(!player.HasVisited(&system))
			color = UnexploredColor();
		else if(system.IsInhabited(player.Flagship()) || commodity == SHOW_SPECIAL)
		{
			if(commodity >= SHOW_SPECIAL)
			{
				double value = 0.;
				if(commodity >= 0)
				{
					const Trade::Commodity &com = GameData::Commodities()[commodity];
					double price = system.Trade(com.name);
					if(!price)
						value = numeric_limits<double>::quiet_NaN();
					else
						value = (2. * (price - com.low)) / (com.high - com.low) - 1.;
				}
				else if(commodity == SHOW_SHIPYARD)
				{
					double size = 0;
					for(const StellarObject &object : system.Objects())
						if(object.GetPlanet())
							size += object.GetPlanet()->Shipyard().size();
					value = size ? min(10., size) / 10. : -1.;
				}
				else if(commodity == SHOW_OUTFITTER)
				{
					double size = 0;
					for(const StellarObject &object : system.Objects())
						if(object.GetPlanet())
							size += object.GetPlanet()->Outfitter().size();
					value = size ? min(60., size) / 60. : -1.;
				}
				else if(commodity == SHOW_VISITED)
				{
					bool all = true;
					bool some = false;
					for(const StellarObject &object : system.Objects())
						if(object.GetPlanet() && !object.GetPlanet()->IsWormhole())
						{
							bool visited = player.HasVisited(object.GetPlanet());
							all &= visited;
							some |= visited;
						}
					value = -1 + some + all;
				}
				else
					value = SystemValue(&system);
				
				color = MapColor(value);
			}
			else if(commodity == SHOW_GOVERNMENT)
			{
				const Government *gov = system.GetGovernment();
				color = GovernmentColor(gov);
			}
			else
			{
				double reputation = system.GetGovernment()->Reputation();
				
				// A system should show up as dominated if it contains at least
				// one inhabited planet and all inhabited planets have been
				// dominated. It should show up as restricted if you cannot land
				// on any of the planets that have spaceports.
				bool hasDominated = true;
				bool isInhabited = false;
				bool canLand = false;
				bool hasSpaceport = false;
				for(const StellarObject &object : system.Objects())
					if(object.GetPlanet())
					{
						const Planet *planet = object.GetPlanet();
						hasSpaceport |= !planet->IsWormhole() && planet->HasSpaceport();
						if(planet->IsWormhole() || !planet->IsAccessible(player.Flagship()))
							continue;
						canLand |= planet->CanLand() && planet->HasSpaceport();
						isInhabited |= planet->IsInhabited();
						hasDominated &= (!planet->IsInhabited()
							|| GameData::GetPolitics().HasDominated(planet));
					}
				hasDominated &= (isInhabited && canLand);
				// Some systems may count as "inhabited" but not contain any
				// planets with spaceports. Color those as if they're
				// uninhabited to make it clear that no fuel is available there.
				if(hasSpaceport || hasDominated)
					color = ReputationColor(reputation, canLand, hasDominated);
			}
		}
		
		nodes.emplace_back(system.Position(), color,
			player.KnowsName(&system) ? system.Name() : "",
			(&system == playerSystem) ? closeNameColor : farNameColor,
			player.HasVisited(&system) ? system.GetGovernment() : nullptr);
	}
	
	// Now, update the cache of the links.
	links.clear();
	
	// The link color depends on whether it's connected to the current system or not.
	const Color &closeColor = *GameData::Colors().Get("map link");
	const Color &farColor = closeColor.Transparent(.5);
	for(const auto &it : GameData::Systems())
	{
		const System *system = &it.second;
		if(!player.HasSeen(system))
			continue;
		
		for(const System *link : system->Links())
			if(link < system || !player.HasSeen(link))
			{
				// Only draw links between two systems if one of the two is
				// visited. Also, avoid drawing twice by only drawing in the
				// direction of increasing pointer values.
				if(!player.HasVisited(system) && !player.HasVisited(link))
					continue;
				
				bool isClose = (system == playerSystem || link == playerSystem);
				links.emplace_back(system->Position(), link->Position(), isClose ? closeColor : farColor);
			}
	}
}



void MapPanel::DrawTravelPlan()
{
	if(!playerSystem)
		return;
	
	const Set<Color> &colors = GameData::Colors();
	const Color &defaultColor = *colors.Get("map travel ok flagship");
	const Color &outOfFlagshipFuelRangeColor = *colors.Get("map travel ok none");
	const Color &withinFleetFuelRangeColor = *colors.Get("map travel ok fleet");
	const Color &wormholeColor = *colors.Get("map used wormhole");
	
	// At each point in the path, keep track of how many ships in the
	// fleet are able to make it this far.
	const Ship *flagship = player.Flagship();
	if(!flagship)
		return;
	
	bool stranded = false;
	bool hasEscort = false;
	map<const Ship *, double> fuel;
	for(const shared_ptr<Ship> &it : player.Ships())
		if(!it->IsParked() && !it->CanBeCarried() && it->GetSystem() == flagship->GetSystem())
		{
			if(it->IsDisabled())
			{
				stranded = true;
				continue;
			}
			
			fuel[it.get()] = it->Fuel() * it->Attributes().Get("fuel capacity");
			hasEscort |= (it.get() != flagship);
		}
	stranded |= !hasEscort;
	
	const System *previous = playerSystem;
	for(int i = player.TravelPlan().size() - 1; i >= 0; --i)
	{
		const System *next = player.TravelPlan()[i];
		bool isHyper = previous->Links().count(next);
		bool isJump = !isHyper && previous->Neighbors().count(next);
		bool isWormhole = false;
		for(const StellarObject &object : previous->Objects())
			isWormhole |= (object.GetPlanet() && player.HasVisited(object.GetPlanet())
				&& !object.GetPlanet()->Description().empty()
				&& player.HasVisited(previous) && player.HasVisited(next)
				&& object.GetPlanet()->WormholeDestination(previous) == next);
		
		if(!isHyper && !isJump && !isWormhole)
			break;
		
		// Wormholes cost nothing to go through. If this is not a wormhole,
		// check how much fuel every ship will expend to go through it.
		if(!isWormhole)
			for(auto &it : fuel)
				if(it.second >= 0.)
				{
					double cost = isJump ? it.first->JumpDriveFuel() : it.first->HyperdriveFuel();
					if(!cost || cost > it.second)
					{
						it.second = -1.;
						stranded = true;
					}
					else
						it.second -= cost;
				}
		
		// Color the path green if all ships can make it. Color it yellow if
		// the flagship can make it, and red if the flagship cannot.
		Color drawColor = outOfFlagshipFuelRangeColor;
		if(isWormhole)
			drawColor = wormholeColor;
		else if(!stranded)
			drawColor = withinFleetFuelRangeColor;
		else if(fuel[flagship] >= 0.)
			drawColor = defaultColor;
		
		Point from = Zoom() * (next->Position() + center);
		Point to = Zoom() * (previous->Position() + center);
		Point unit = (from - to).Unit() * LINK_OFFSET;
		LineShader::Draw(from - unit, to + unit, 3., drawColor);
		
		previous = next;
	}
}



// Communicate the location of non-destroyed, player-owned ships.
void MapPanel::DrawEscorts()
{
	if(escortSystems.empty())
		return;
	
	// Fill in the center of any system containing the player's ships, if the
	// player knows about that system (since escorts may use unknown routes).
	const Color &active = *GameData::Colors().Get("map link");
	const Color &parked = *GameData::Colors().Get("dim");
	double zoom = Zoom();
	for(const auto &squad : escortSystems)
		if(player.HasSeen(squad.first) || squad.first == specialSystem)
		{
			Point pos = zoom * (squad.first->Position() + center);
			RingShader::Draw(pos, INNER - 1., 0., squad.second.first ? active : parked);
		}
}



void MapPanel::DrawWormholes()
{
	// Keep track of what arrows and links need to be drawn.
	set<pair<const System *, const System *>> arrowsToDraw;
	
	// Avoid iterating each StellarObject in every system by iterating over planets instead. A
	// system can host more than one set of wormholes (e.g. Cardea), and some wormholes may even
	// share a link vector. If a wormhole's planet has no description, no link will be drawn.
	for(const auto &it : GameData::Planets())
	{
		if(!it.second.IsWormhole() || !player.HasVisited(&it.second) || it.second.Description().empty())
			continue;
		
		const vector<const System *> &waypoints = it.second.WormholeSystems();
		const System *from = waypoints.back();
		for(const System *to : waypoints)
		{
			if(player.HasVisited(from) && player.HasVisited(to))
				arrowsToDraw.emplace(from, to);
			
			from = to;
		}
	}
	
	const Color &wormholeDim = *GameData::Colors().Get("map unused wormhole");
	const Color &arrowColor = *GameData::Colors().Get("map used wormhole");
	static const double ARROW_LENGTH = 4.;
	static const double ARROW_RATIO = .3;
	static const Angle LEFT(30.);
	static const Angle RIGHT(-30.);
	const double zoom = Zoom();
	
	for(const pair<const System *, const System *> &link : arrowsToDraw)
	{
		// Compute the start and end positions of the wormhole link.
		Point from = zoom * (link.first->Position() + center);
		Point to = zoom * (link.second->Position() + center);
		Point offset = (from - to).Unit() * LINK_OFFSET;
		from -= offset;
		to += offset;
		
		// If an arrow is being drawn, the link will always be drawn too. Draw
		// the link only for the first instance of it in this set.
		if(link.first < link.second || !arrowsToDraw.count(make_pair(link.second, link.first)))
			LineShader::Draw(from, to, LINK_WIDTH, wormholeDim);
		
		// Compute the start and end positions of the arrow edges.
		Point arrowStem = zoom * ARROW_LENGTH * offset;
		Point arrowLeft = arrowStem - ARROW_RATIO * LEFT.Rotate(arrowStem);
		Point arrowRight = arrowStem - ARROW_RATIO * RIGHT.Rotate(arrowStem);
		
		// Draw the arrowhead.
		Point fromTip = from - arrowStem;
		LineShader::Draw(from, fromTip, LINK_WIDTH, arrowColor);
		LineShader::Draw(from - arrowLeft, fromTip, LINK_WIDTH, arrowColor);
		LineShader::Draw(from - arrowRight, fromTip, LINK_WIDTH, arrowColor);
	}
}



void MapPanel::DrawLinks()
{
	double zoom = Zoom();
	for(const Link &link : links)
	{
		Point from = zoom * (link.start + center);
		Point to = zoom * (link.end + center);
		Point unit = (from - to).Unit() * LINK_OFFSET;
		from -= unit;
		to += unit;
		
		LineShader::Draw(from, to, LINK_WIDTH, link.color);
	}
}



void MapPanel::DrawSystems()
{
	if(commodity != cachedCommodity)
		UpdateCache();
	
	// If coloring by government, we need to keep track of which ones are the
	// closest to the center of the window because those will be the ones that
	// are shown in the map key.
	if(commodity == SHOW_GOVERNMENT)
		closeGovernments.clear();
	
	// Draw the circles for the systems.
	double zoom = Zoom();
	for(const Node &node : nodes)
	{
<<<<<<< HEAD
		Point pos = zoom * (node.position + center);
		RingShader::Draw(pos, OUTER, INNER, node.color);
=======
		const System &system = it.second;
		// Referring to a non-existent system in a mission can create a spurious
		// system record. Ignore those.
		if(system.Identifier().empty())
			continue;
		if(!player.HasSeen(&system) && &system != specialSystem)
			continue;
>>>>>>> 39753fa0
		
		if(commodity == SHOW_GOVERNMENT && node.government && node.government->GetName() != "Uninhabited")
		{
			// For every government that is drawn, keep track of how close it
			// is to the center of the view. The four closest governments
			// will be displayed in the key.
			double distance = pos.Length();
			auto it = closeGovernments.find(node.government);
			if(it == closeGovernments.end())
				closeGovernments[node.government] = distance;
			else
				it->second = min(it->second, distance);
		}
	}
}



void MapPanel::DrawNames()
{
	// Don't draw if too small.
	double zoom = Zoom();
	if(zoom <= 0.5)
		return;
	
	// Draw names for all systems you have visited.
<<<<<<< HEAD
	bool useBigFont = (zoom > 2.);
	const Font &font = FontSet::Get(useBigFont ? 18 : 14);
	Point offset(useBigFont ? 8. : 6., -.5 * font.Height());
	for(const Node &node : nodes)
		font.Draw(node.name, zoom * (node.position + center) + offset, node.nameColor);
=======
	const Font &font = FontSet::Get((Zoom() > 2.0) ? 18 : 14);
	const Color &closeColor = *GameData::Colors().Get("map name");
	const Color &farColor = closeColor.Transparent(.5);
	Point offset((Zoom() > 2.0) ? 8. : 6., -.5 * font.Height());
	for(const auto &it : GameData::Systems())
	{
		const System &system = it.second;
		if(!player.KnowsName(&system) || system.Identifier().empty())
			continue;
		
		font.Draw(system.Name(), Zoom() * (system.Position() + center) + offset,
			(&system == playerSystem) ? closeColor : farColor);
	}
>>>>>>> 39753fa0
}



void MapPanel::DrawMissions()
{
	// Draw a pointer for each active or available mission.
	map<const System *, Angle> angle;
	
	const Set<Color> &colors = GameData::Colors();
	const Color &availableColor = *colors.Get("available job");
	const Color &unavailableColor = *colors.Get("unavailable job");
	const Color &currentColor = *colors.Get("active mission");
	const Color &blockedColor = *colors.Get("blocked mission");
	const Color &specialColor = *colors.Get("special mission");
	const Color &waypointColor = *colors.Get("waypoint");
	for(const Mission &mission : player.AvailableJobs())
	{
		const System *system = mission.Destination()->GetSystem();
		DrawPointer(system, angle[system], mission.HasSpace(player) ? availableColor : unavailableColor);
	}
	for(const Mission &mission : player.Missions())
	{
		if(!mission.IsVisible())
			continue;
		
		const System *system = mission.Destination()->GetSystem();
		bool blink = false;
		if(mission.Deadline())
		{
			int days = min(5, mission.Deadline() - player.GetDate()) + 1;
			if(days > 0)
				blink = (step % (10 * days) > 5 * days);
		}
		bool isSatisfied = IsSatisfied(player, mission);
		DrawPointer(system, angle[system], blink ? black : isSatisfied ? currentColor : blockedColor, isSatisfied);
		
		for(const System *waypoint : mission.Waypoints())
			DrawPointer(waypoint, angle[waypoint], waypointColor);
		for(const Planet *stopover : mission.Stopovers())
			DrawPointer(stopover->GetSystem(), angle[stopover->GetSystem()], waypointColor);
	}
	if(specialSystem)
	{
		// The special system pointer is larger than the others.
		Angle a = (angle[specialSystem] += Angle(30.));
		Point pos = Zoom() * (specialSystem->Position() + center);
		PointerShader::Draw(pos, a.Unit(), 20., 27., -4., black);
		PointerShader::Draw(pos, a.Unit(), 11.5, 21.5, -6., specialColor);
	}
}



void MapPanel::DrawTooltips()
{
	if(!hoverSystem || hoverCount < HOVER_TIME)
		return;
	
	// Create the tooltip text.
	if(tooltip.empty())
	{
		pair<int, int> t = escortSystems.at(hoverSystem);
		if(hoverSystem == playerSystem)
		{
			--t.first;
			if(t.first || t.second)
				tooltip = "You are here, with:\n";
			else
				tooltip = "You are here.";
		}
		// If you have both active and parked escorts, call the active ones
		// "active escorts." Otherwise, just call them "escorts."
		if(t.first && t.second)
			tooltip += to_string(t.first) + (t.first == 1 ? " active escort\n" : " active escorts\n");
		else if(t.first)
			tooltip += to_string(t.first) + (t.first == 1 ? " escort" : " escorts");
		if(t.second)
			tooltip += to_string(t.second) + (t.second == 1 ? " parked escort" : " parked escorts");
		
		hoverText.Wrap(tooltip);
	}
	if(!tooltip.empty())
	{
		// Add 10px margin to all sides of the text.
		Point size(hoverText.WrapWidth(), hoverText.Height() - hoverText.ParagraphBreak());
		size += Point(20., 20.);
		Point topLeft = (hoverSystem->Position() + center) * Zoom();
		// Do not overflow the screen dimensions.
		if(topLeft.X() + size.X() > Screen::Right())
			topLeft.X() -= size.X();
		if(topLeft.Y() + size.Y() > Screen::Bottom())
			topLeft.Y() -= size.Y();
		// Draw the background fill and the tooltip text.
		FillShader::Fill(topLeft + .5 * size, size, *GameData::Colors().Get("tooltip background"));
		hoverText.Draw(topLeft + Point(10., 10.), *GameData::Colors().Get("medium"));
	}
}



void MapPanel::DrawPointer(const System *system, Angle &angle, const Color &color, bool bigger)
{
	DrawPointer(Zoom() * (system->Position() + center), angle, color, true, bigger);
}



void MapPanel::DrawPointer(Point position, Angle &angle, const Color &color, bool drawBack, bool bigger)
{
	angle += Angle(30.);
	if(drawBack)
		PointerShader::Draw(position, angle.Unit(), 14. + bigger, 19. + 2 * bigger, -4., black);
	PointerShader::Draw(position, angle.Unit(), 8. + bigger, 15. + 2 * bigger, -6., color);
}<|MERGE_RESOLUTION|>--- conflicted
+++ resolved
@@ -681,7 +681,7 @@
 		const System &system = it.second;
 		// Referring to a non-existent system in a mission can create a spurious
 		// system record. Ignore those.
-		if(system.Name().empty())
+		if(system.Identifier().empty())
 			continue;
 		if(!player.HasSeen(&system) && &system != specialSystem)
 			continue;
@@ -1011,18 +1011,8 @@
 	double zoom = Zoom();
 	for(const Node &node : nodes)
 	{
-<<<<<<< HEAD
 		Point pos = zoom * (node.position + center);
 		RingShader::Draw(pos, OUTER, INNER, node.color);
-=======
-		const System &system = it.second;
-		// Referring to a non-existent system in a mission can create a spurious
-		// system record. Ignore those.
-		if(system.Identifier().empty())
-			continue;
-		if(!player.HasSeen(&system) && &system != specialSystem)
-			continue;
->>>>>>> 39753fa0
 		
 		if(commodity == SHOW_GOVERNMENT && node.government && node.government->GetName() != "Uninhabited")
 		{
@@ -1049,27 +1039,11 @@
 		return;
 	
 	// Draw names for all systems you have visited.
-<<<<<<< HEAD
 	bool useBigFont = (zoom > 2.);
 	const Font &font = FontSet::Get(useBigFont ? 18 : 14);
 	Point offset(useBigFont ? 8. : 6., -.5 * font.Height());
 	for(const Node &node : nodes)
 		font.Draw(node.name, zoom * (node.position + center) + offset, node.nameColor);
-=======
-	const Font &font = FontSet::Get((Zoom() > 2.0) ? 18 : 14);
-	const Color &closeColor = *GameData::Colors().Get("map name");
-	const Color &farColor = closeColor.Transparent(.5);
-	Point offset((Zoom() > 2.0) ? 8. : 6., -.5 * font.Height());
-	for(const auto &it : GameData::Systems())
-	{
-		const System &system = it.second;
-		if(!player.KnowsName(&system) || system.Identifier().empty())
-			continue;
-		
-		font.Draw(system.Name(), Zoom() * (system.Position() + center) + offset,
-			(&system == playerSystem) ? closeColor : farColor);
-	}
->>>>>>> 39753fa0
 }
 
 
@@ -1133,23 +1107,31 @@
 	if(tooltip.empty())
 	{
 		pair<int, int> t = escortSystems.at(hoverSystem);
+		// TRANSLATORS: %1%: Descriptions of escorts.
+		string tooltipBase = T("%1%", "MapPanel");
 		if(hoverSystem == playerSystem)
 		{
 			--t.first;
 			if(t.first || t.second)
-				tooltip = "You are here, with:\n";
+				// TRANSLATORS: %1%: Descriptions of escorts.
+				tooltipBase = T("You are here, with:\n%1%");
 			else
-				tooltip = "You are here.";
+				tooltipBase = T("You are here.");
 		}
 		// If you have both active and parked escorts, call the active ones
 		// "active escorts." Otherwise, just call them "escorts."
+		string tooltipEscort;
 		if(t.first && t.second)
-			tooltip += to_string(t.first) + (t.first == 1 ? " active escort\n" : " active escorts\n");
+			// TRANSLATORS: %1%: Number of ships, %2%: a type of escort(s)
+			tooltipEscort += Format::StringF({T("%1% %2%\n", "MapPanel"), to_string(t.first), nT("active escort", "active escorts", t.first)});
 		else if(t.first)
-			tooltip += to_string(t.first) + (t.first == 1 ? " escort" : " escorts");
+			// TRANSLATORS: %1%: Number of ships, %2%: a type of escort(s)
+			tooltipEscort += Format::StringF({T("%1% %2%\n", "MapPanel"), to_string(t.first), nT("escort", "escorts", t.first)});
 		if(t.second)
-			tooltip += to_string(t.second) + (t.second == 1 ? " parked escort" : " parked escorts");
-		
+			// TRANSLATORS: %1%: Number of ships, %2%: a type of escort(s)
+			tooltipEscort += Format::StringF({T("%1% %2%\n", "MapPanel"), to_string(t.second), nT("parked escort", "parked escorts", t.second)});
+		
+		tooltip = Format::StringF({tooltipBase, tooltipEscort});
 		hoverText.Wrap(tooltip);
 	}
 	if(!tooltip.empty())
