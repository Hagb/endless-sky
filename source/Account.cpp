--- conflicted
+++ resolved
@@ -213,35 +213,19 @@
 	// If you made payments of all three types, the punctuation needs to
 	// include commas, so just handle that separately here.
 	if(salariesPaid && mortgagesPaid && finesPaid)
-<<<<<<< HEAD
-		out << Format::Credits(salariesPaid) << " credits in crew salaries, " << Format::Credits(mortgagesPaid)
-			<< " in mortgages, and " << Format::Credits(finesPaid) << " in fines.";
+		out << Format::Credits(salariesPaid) << T(" credits in crew salaries, ") << Format::Credits(mortgagesPaid)
+			<< T(" in mortgages, and ") << Format::Credits(finesPaid) << T(" in fines.", "3");
 	else
 	{
 		if(salariesPaid)
 			out << Format::Credits(salariesPaid) << ((mortgagesPaid || finesPaid) ?
-				" credits in crew salaries and " : " credits in crew salaries.");
+				T(" credits in crew salaries and ") : T(" credits in crew salaries."));
 		if(mortgagesPaid)
-			out << Format::Credits(mortgagesPaid) << (salariesPaid ? " " : " credits ")
-				<< (finesPaid ? "in mortgage payments and " : "in mortgage payments.");
+			out << Format::Credits(mortgagesPaid) << (salariesPaid ? T(" ", "Account") : T(" credits "))
+				<< (finesPaid ? T("in mortgage payments and ") : T("in mortgage payments."));
 		if(finesPaid)
 			out << Format::Credits(finesPaid) << ((salariesPaid || mortgagesPaid) ?
-				" in fines." : " credits in fines.");
-=======
-		out << Format::Number(salariesPaid) << T(" credits in crew salaries, ") << Format::Number(mortgagesPaid)
-			<< T(" in mortgages, and ") << Format::Number(finesPaid) << T(" in fines.", "3");
-	else
-	{
-		if(salariesPaid)
-			out << Format::Number(salariesPaid) << ((mortgagesPaid || finesPaid) ?
-				T(" credits in crew salaries and ") : T(" credits in crew salaries."));
-		if(mortgagesPaid)
-			out << Format::Number(mortgagesPaid) << (salariesPaid ? T(" ", "Account") : T(" credits "))
-				<< (finesPaid ? T("in mortgage payments and ") : T("in mortgage payments."));
-		if(finesPaid)
-			out << Format::Number(finesPaid) << ((salariesPaid || mortgagesPaid) ?
 				T(" in fines.") : T(" credits in fines.", "2 or 1"));
->>>>>>> 39753fa0
 	}
 	return out.str();
 }
