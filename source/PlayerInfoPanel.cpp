--- conflicted
+++ resolved
@@ -586,13 +586,7 @@
 	
 	// Loop through all the player's ships.
 	int index = scroll;
-<<<<<<< HEAD
-	auto sit = player.Ships().begin() + scroll;
-	for( ; sit < player.Ships().end(); ++sit)
-=======
-	const Font &font = FontSet::Get(14);
 	for(auto sit = player.Ships().begin() + scroll; sit < player.Ships().end(); ++sit)
->>>>>>> b274eae8
 	{
 		// Bail out if we've used out the whole drawing area.
 		if(!bounds.Contains(table.GetRowBounds()))
