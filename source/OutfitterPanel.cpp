/* OutfitterPanel.cpp
Copyright (c) 2014 by Michael Zahniser

Endless Sky is free software: you can redistribute it and/or modify it under the
terms of the GNU General Public License as published by the Free Software
Foundation, either version 3 of the License, or (at your option) any later version.

Endless Sky is distributed in the hope that it will be useful, but WITHOUT ANY
WARRANTY; without even the implied warranty of MERCHANTABILITY or FITNESS FOR A
PARTICULAR PURPOSE.  See the GNU General Public License for more details.
*/

#include "OutfitterPanel.h"

#include "Color.h"
#include "Dialog.h"
#include "DistanceMap.h"
#include "FillShader.h"
#include "Font.h"
#include "FontSet.h"
#include "Format.h"
#include "GameData.h"
#include "Hardpoint.h"
#include "LocaleInfo.h"
#include "Outfit.h"
#include "Planet.h"
#include "PlayerInfo.h"
#include "Point.h"
#include "Screen.h"
#include "Ship.h"
#include "Sprite.h"
#include "SpriteSet.h"
#include "SpriteShader.h"
#include "UI.h"

#include <algorithm>
#include <limits>
#include <memory>

using namespace std;
using namespace Gettext;

namespace {
	string Tons(int tons)
	{
		return to_string(tons) + nT(" ton", " tons", tons);
	}
}



OutfitterPanel::OutfitterPanel(PlayerInfo &player)
	: ShopPanel(player, true)
{
	for(const pair<const string, Outfit> &it : GameData::Outfits())
		catalog[it.second.Category()].insert(it.first);
	
	// Add owned licenses
	const string PREFIX = "license: ";
	for(auto &it : player.Conditions())
		if(it.first.compare(0, PREFIX.length(), PREFIX) == 0 && it.second > 0)
		{
			const string name = it.first.substr(PREFIX.length()) + " License";
			const Outfit *outfit = GameData::Outfits().Get(name);
			if(outfit)
				catalog[outfit->Category()].insert(name);
		}
	
	if(player.GetPlanet())
		outfitter = player.GetPlanet()->Outfitter();
}


	
void OutfitterPanel::Step()
{
	CheckRefill();
	DoHelp("outfitter");
	ShopPanel::Step();
}



int OutfitterPanel::TileSize() const
{
	return OUTFIT_SIZE;
}



int OutfitterPanel::DrawPlayerShipInfo(const Point &point)
{
	shipInfo.Update(*playerShip, player.FleetDepreciation(), day);
	shipInfo.DrawAttributes(point);
	
	return shipInfo.AttributesHeight();
}



bool OutfitterPanel::HasItem(const string &name) const
{
	const Outfit *outfit = GameData::Outfits().Get(name);
	if((outfitter.Has(outfit) || player.Stock(outfit) > 0) && showForSale)
		return true;
	
	if(player.Cargo().Get(outfit) && (!playerShip || showForSale))
		return true;
	
	for(const Ship *ship : playerShips)
		if(ship->OutfitCount(outfit))
			return true;
	
	if(showForSale && HasLicense(name))
		return true;
	
	return false;
}



void OutfitterPanel::DrawItem(const string &name, const Point &point, int scrollY)
{
	const Outfit *outfit = GameData::Outfits().Get(name);
	zones.emplace_back(point, Point(OUTFIT_SIZE, OUTFIT_SIZE), outfit, scrollY);
	if(point.Y() + OUTFIT_SIZE / 2 < Screen::Top() || point.Y() - OUTFIT_SIZE / 2 > Screen::Bottom())
		return;
	
	bool isSelected = (outfit == selectedOutfit);
	bool isOwned = playerShip && playerShip->OutfitCount(outfit);
	DrawOutfit(*outfit, point, isSelected, isOwned);
	
	// Check if this outfit is a "license".
	bool isLicense = IsLicense(name);
	int mapSize = outfit->Get("map");
	
	const Font &font = FontSet::Get(14);
	const Color &bright = *GameData::Colors().Get("bright");
	if(playerShip || isLicense || mapSize)
	{
		int minCount = numeric_limits<int>::max();
		int maxCount = 0;
		if(isLicense)
			minCount = maxCount = player.GetCondition(LicenseName(name));
		else if(mapSize)
			minCount = maxCount = HasMapped(mapSize);
		else
		{
			for(const Ship *ship : playerShips)
			{
				int count = ship->OutfitCount(outfit);
				minCount = min(minCount, count);
				maxCount = max(maxCount, count);
			}
		}
		
		if(maxCount)
		{
			string label = Format::StringF({T("installed: %1%"), to_string(minCount)});
			if(maxCount > minCount)
<<<<<<< HEAD
				label += " - " + to_string(maxCount);
			
=======
				label += Format::StringF({T(" - %1%"), to_string(maxCount)});
		
>>>>>>> 39753fa0
			Point labelPos = point + Point(-OUTFIT_SIZE / 2 + 20, OUTFIT_SIZE / 2 - 38);
			font.Draw(label, labelPos, bright);
		}
	}
	// Don't show the "in stock" amount if the outfit has an unlimited stock or
	// if it is not something that you can buy.
	int stock = 0;
	if(!outfitter.Has(outfit) && outfit->Get("installable") >= 0.)
		stock = max(0, player.Stock(outfit));
	int cargo = player.Cargo().Get(outfit);
	
	string message;
	if(cargo && stock)
		message = Format::StringF({T("in cargo: %1%, in stock: %2%"), to_string(cargo), to_string(stock)});
	else if(cargo)
		message = Format::StringF({T("in cargo: %1%"), to_string(cargo)});
	else if(stock)
		message = Format::StringF({T("in stock: %1%"), to_string(stock)});
	else if(!outfitter.Has(outfit))
		message = T("(not sold here)");
	if(!message.empty())
	{
		Point pos = point + Point(
			OUTFIT_SIZE / 2 - 20 - font.Width(message),
			OUTFIT_SIZE / 2 - 24);
		font.Draw(message, pos, bright);
	}
}



int OutfitterPanel::DividerOffset() const
{
	return 80;
}



int OutfitterPanel::DetailWidth() const
{
	return 3 * outfitInfo.PanelWidth();
}



int OutfitterPanel::DrawDetails(const Point &center)
{
	if(!selectedOutfit)
		return 0;
	
	outfitInfo.Update(*selectedOutfit, player, CanSell());
	Point offset(outfitInfo.PanelWidth(), 0.);
	
	outfitInfo.DrawDescription(center - offset * 1.5 - Point(0., 10.));
	outfitInfo.DrawRequirements(center - offset * .5 - Point(0., 10.));
	outfitInfo.DrawAttributes(center + offset * .5 - Point(0., 10.));
	
	return outfitInfo.MaximumHeight();
}



bool OutfitterPanel::CanBuy() const
{
	if(!planet || !selectedOutfit)
		return false;
	
	bool isInCargo = player.Cargo().Get(selectedOutfit) && playerShip;
	if(!(outfitter.Has(selectedOutfit) || player.Stock(selectedOutfit) > 0 || isInCargo))
		return false;
	
	int mapSize = selectedOutfit->Get("map");
	if(mapSize > 0 && HasMapped(mapSize))
		return false;
	
	// Determine what you will have to pay to buy this outfit.
	int64_t cost = player.StockDepreciation().Value(selectedOutfit, day);
	// Check that the player has any necessary licenses.
	int64_t licenseCost = LicenseCost(selectedOutfit);
	if(licenseCost < 0)
		return false;
	cost += licenseCost;
	// If you have this in your cargo hold, installing it is free.
	if(cost > player.Accounts().Credits() && !isInCargo)
		return false;
	
	if(HasLicense(selectedOutfit->Identifier()))
		return false;
	
	if(!playerShip)
	{
		double mass = selectedOutfit->Mass();
		return (!mass || player.Cargo().Free() >= mass);
	}
	
	for(const Ship *ship : playerShips)
		if(ShipCanBuy(ship, selectedOutfit))
			return true;
	
	return false;
}



void OutfitterPanel::Buy(bool fromCargo)
{
	int64_t licenseCost = LicenseCost(selectedOutfit);
	if(licenseCost)
	{
		player.Accounts().AddCredits(-licenseCost);
		for(const string &licenseName : selectedOutfit->Licenses())
			if(!player.GetCondition("license: " + licenseName))
				player.Conditions()["license: " + licenseName] = true;
	}
	
	int modifier = Modifier();
	for(int i = 0; i < modifier && CanBuy(); ++i)
	{
		// Special case: maps.
		int mapSize = selectedOutfit->Get("map");
		if(mapSize > 0)
		{
			if(!HasMapped(mapSize))
			{
				DistanceMap distance(player.GetSystem(), mapSize);
				for(const System *system : distance.Systems())
					if(!player.HasVisited(system))
						player.Visit(system);
				int64_t price = player.StockDepreciation().Value(selectedOutfit, day);
				player.Accounts().AddCredits(-price);
			}
			return;
		}
		
		// Special case: licenses.
		if(IsLicense(selectedOutfit->Identifier()))
		{
			int &entry = player.Conditions()[LicenseName(selectedOutfit->Identifier())];
			if(entry <= 0)
			{
				entry = true;
				int64_t price = player.StockDepreciation().Value(selectedOutfit, day);
				player.Accounts().AddCredits(-price);
			}
			return;
		}
		
		if(!playerShip)
		{
			player.Cargo().Add(selectedOutfit);
			int64_t price = player.StockDepreciation().Value(selectedOutfit, day);
			player.Accounts().AddCredits(-price);
			player.AddStock(selectedOutfit, -1);
			continue;
		}
		
		// Find the ships with the fewest number of these outfits.
		const vector<Ship *> shipsToOutfit = GetShipsToOutfit(true);
		
		for(Ship *ship : shipsToOutfit)
		{
			if(!CanBuy())
				return;
		
			if(player.Cargo().Get(selectedOutfit))
				player.Cargo().Remove(selectedOutfit);
			else if(fromCargo || !(player.Stock(selectedOutfit) > 0 || outfitter.Has(selectedOutfit)))
				break;
			else
			{
				int64_t price = player.StockDepreciation().Value(selectedOutfit, day);
				player.Accounts().AddCredits(-price);
				player.AddStock(selectedOutfit, -1);
			}
			ship->AddOutfit(selectedOutfit, 1);
			int required = selectedOutfit->Get("required crew");
			if(required && ship->Crew() + required <= static_cast<int>(ship->Attributes().Get("bunks")))
				ship->AddCrew(required);
			ship->Recharge();
		}
	}
}



void OutfitterPanel::FailBuy() const
{
	if(!selectedOutfit)
		return;
	
	int64_t cost = player.StockDepreciation().Value(selectedOutfit, day);
	int64_t credits = player.Accounts().Credits();
	bool isInCargo = player.Cargo().Get(selectedOutfit);
	if(!isInCargo && cost > credits)
	{
<<<<<<< HEAD
		GetUI()->Push(new Dialog("You cannot buy this outfit, because it costs "
			+ Format::Credits(cost) + " credits, and you only have "
			+ Format::Credits(credits) + "."));
=======
		GetUI()->Push(new Dialog(Format::StringF({T("You cannot buy this outfit, because it costs %1% credits, "
			"and you only have %2%."), Format::Number(cost), Format::Number(credits)})));
>>>>>>> 39753fa0
		return;
	}
	// Check that the player has any necessary licenses.
	int64_t licenseCost = LicenseCost(selectedOutfit);
	if(licenseCost < 0)
	{
		GetUI()->Push(new Dialog(
			T("You cannot buy this outfit, because it requires a license that you don't have.")));
		return;
	}
	if(!isInCargo && cost + licenseCost > credits)
	{
		GetUI()->Push(new Dialog(
<<<<<<< HEAD
			"You don't have enough money to buy this outfit, because it will cost you an extra "
			+ Format::Credits(licenseCost) + " credits to buy the necessary licenses."));
=======
			Format::StringF({T("You don't have enough money to buy this outfit, because it will cost you an extra %1% "
				"credits to buy the necessary licenses."), Format::Number(licenseCost)})));
>>>>>>> 39753fa0
		return;
	}
	
	if(!(outfitter.Has(selectedOutfit) || player.Stock(selectedOutfit) > 0 || isInCargo))
	{
		// TRANSLATORS: %1%: Planet's noun
		GetUI()->Push(new Dialog(Format::StringF({T("You cannot buy this outfit here. "
			"It is being shown in the list because you have one installed in your ship, "
			"but this %1% does not sell them."), planet->Noun()})));
		return;
	}
	
	if(selectedOutfit->Get("map"))
	{
		GetUI()->Push(new Dialog(T("You have already mapped all the systems shown by this map, "
			"so there is no reason to buy another.")));
		return;
	}
	
	if(HasLicense(selectedOutfit->Identifier()))
	{
		GetUI()->Push(new Dialog(T("You already have one of these licenses, "
			"so there is no reason to buy another.")));
		return;
	}
	
	if(!playerShip)
		return;
	
	double outfitNeeded = -selectedOutfit->Get("outfit space");
	double outfitSpace = playerShip->Attributes().Get("outfit space");
	if(outfitNeeded > outfitSpace)
	{
		GetUI()->Push(new Dialog(Format::StringF({T("You cannot install this outfit, "
			"because it takes up %1% of outfit space, and this ship has %2% free."),
			Tons(outfitNeeded), Tons(outfitSpace)})));
		return;
	}
	
	double weaponNeeded = -selectedOutfit->Get("weapon capacity");
	double weaponSpace = playerShip->Attributes().Get("weapon capacity");
	if(weaponNeeded > weaponSpace)
	{
		GetUI()->Push(new Dialog(Format::StringF({T("Only part of your ship's outfit capacity is usable for weapons. "
			"You cannot install this outfit, because it takes up %1% of weapon space, and this ship has %2% free."),
			Tons(weaponNeeded), Tons(weaponSpace)})));
		return;
	}
	
	double engineNeeded = -selectedOutfit->Get("engine capacity");
	double engineSpace = playerShip->Attributes().Get("engine capacity");
	if(engineNeeded > engineSpace)
	{
		GetUI()->Push(new Dialog(Format::StringF({T("Only part of your ship's outfit capacity is usable for engines. "
			"You cannot install this outfit, because it takes up %1% of engine space, and this ship has %2% free."),
			Tons(engineNeeded), Tons(engineSpace)})));
		return;
	}
	
	if(selectedOutfit->Category() == "Ammunition")
	{
		if(!playerShip->OutfitCount(selectedOutfit))
			GetUI()->Push(new Dialog(T("This outfit is ammunition for a weapon. "
				"You cannot install it without first installing the appropriate weapon.")));
		else
			GetUI()->Push(new Dialog(T("You already have the maximum amount of ammunition for this weapon. "
				"If you want to install more ammunition, you must first install another of these weapons.")));
		return;
	}
	
	int mountsNeeded = -selectedOutfit->Get("turret mounts");
	int mountsFree = playerShip->Attributes().Get("turret mounts");
	if(mountsNeeded && !mountsFree)
	{
		GetUI()->Push(new Dialog(T("This weapon is designed to be installed on a turret mount, "
			"but your ship does not have any unused turret mounts available.")));
		return;
	}
	
	int gunsNeeded = -selectedOutfit->Get("gun ports");
	int gunsFree = playerShip->Attributes().Get("gun ports");
	if(gunsNeeded && !gunsFree)
	{
		GetUI()->Push(new Dialog(T("This weapon is designed to be installed in a gun port, "
			"but your ship does not have any unused gun ports available.")));
		return;
	}
	
	if(selectedOutfit->Get("installable") < 0.)
	{
		GetUI()->Push(new Dialog(T("This item is not an outfit that can be installed in a ship.")));
		return;
	}
	
	if(!playerShip->Attributes().CanAdd(*selectedOutfit, 1))
	{
		GetUI()->Push(new Dialog(T("You cannot install this outfit in your ship, "
			"because it would reduce one of your ship's attributes to a negative amount. "
			"For example, it may use up more cargo space than you have left.")));
		return;
	}
}



bool OutfitterPanel::CanSell(bool toCargo) const
{
	if(!planet || !selectedOutfit)
		return false;
	
	if(!toCargo && player.Cargo().Get(selectedOutfit))
		return true;
	
	for(const Ship *ship : playerShips)
		if(ShipCanSell(ship, selectedOutfit))
			return true;
	
	return false;
}



void OutfitterPanel::Sell(bool toCargo)
{
	if(!toCargo && player.Cargo().Get(selectedOutfit))
	{
		player.Cargo().Remove(selectedOutfit);
		int64_t price = player.FleetDepreciation().Value(selectedOutfit, day);
		player.Accounts().AddCredits(price);
		player.AddStock(selectedOutfit, 1);
	}
	else
	{
		// Get the ships that have the most of this outfit installed.
		const vector<Ship *> shipsToOutfit = GetShipsToOutfit();
		
		for(Ship *ship : shipsToOutfit)
		{
			ship->AddOutfit(selectedOutfit, -1);
			if(selectedOutfit->Get("required crew"))
				ship->AddCrew(-selectedOutfit->Get("required crew"));
			ship->Recharge();
			if(toCargo && player.Cargo().Add(selectedOutfit))
			{
				// Transfer to cargo completed.
			}
			else
			{
				int64_t price = player.FleetDepreciation().Value(selectedOutfit, day);
				player.Accounts().AddCredits(price);
				player.AddStock(selectedOutfit, 1);
			}
			
			const Outfit *ammo = selectedOutfit->Ammo();
			if(ammo && ship->OutfitCount(ammo))
			{
				// Determine how many of this ammo I must sell to also sell the launcher.
				int mustSell = 0;
				for(const pair<const char *, double> &it : ship->Attributes().Attributes())
					if(it.second < 0.)
						mustSell = max<int>(mustSell, it.second / ammo->Get(it.first));
				
				if(mustSell)
				{
					ship->AddOutfit(ammo, -mustSell);
					if(toCargo)
						mustSell -= player.Cargo().Add(ammo, mustSell);
					if(mustSell)
					{
						int64_t price = player.FleetDepreciation().Value(ammo, day, mustSell);
						player.Accounts().AddCredits(price);
						player.AddStock(ammo, mustSell);
					}
				}
			}
		}
	}
}



void OutfitterPanel::FailSell(bool toCargo) const
{
	if(!planet || !selectedOutfit)
		return;
	else if(selectedOutfit->Get("map"))
<<<<<<< HEAD
		GetUI()->Push(new Dialog("You cannot " + verb + " maps. Once you buy one, it is yours permanently."));
	else if(HasLicense(selectedOutfit->Name()))
		GetUI()->Push(new Dialog("You cannot " + verb + " licenses. Once you obtain one, it is yours permanently."));
=======
	{
		if(toCargo)
			GetUI()->Push(new Dialog(T("You cannot uninstall maps. Once you buy one, it is yours permanently.")));
		else
			GetUI()->Push(new Dialog(T("You cannot sell maps. Once you buy one, it is yours permanently.")));
	}
	else if(HasLicense(selectedOutfit->Identifier()))
	{
		if(toCargo)
			GetUI()->Push(new Dialog(T("You cannot uninstall licenses. Once you buy one, it is yours permanently.")));
		else
			GetUI()->Push(new Dialog(T("You cannot sell licenses. Once you buy one, it is yours permanently.")));
	}
>>>>>>> 39753fa0
	else
	{
		bool hasOutfit = !toCargo && player.Cargo().Get(selectedOutfit);
		for(const Ship *ship : playerShips)
			if(ship->OutfitCount(selectedOutfit))
			{
				hasOutfit = true;
				break;
			}
		if(!hasOutfit)
		{
			if(toCargo)
				GetUI()->Push(new Dialog(T("You do not have any of these outfits to uninstall.")));
			else
				GetUI()->Push(new Dialog(T("You do not have any of these outfits to sell.")));
		}
		else
		{
			for(const Ship *ship : playerShips)
				for(const pair<const char *, double> &it : selectedOutfit->Attributes())
					if(ship->Attributes().Get(it.first) < it.second)
					{
						const string attrName = LocaleInfo::TranslateData(it.first, "Attribute");
						for(const auto &sit : ship->Outfits())
							if(sit.first->Get(it.first) < 0.)
							{
								if(toCargo)
									GetUI()->Push(new Dialog(Format::StringF({T("You cannot uninstall this outfit, "
										"because that would cause your ship's \"%1%\" value "
										"to be reduced to less than zero. "
										"To uninstall this outfit, you must uninstall the %2% outfit first."),
										attrName, sit.first->Name()})));
								else
									GetUI()->Push(new Dialog(Format::StringF({T("You cannot sell this outfit, "
										"because that would cause your ship's \"%1%\" value "
										"to be reduced to less than zero. "
										"To sell this outfit, you must sell the %2% outfit first."),
										attrName, sit.first->Name()})));
								return;
							}
						if(toCargo)
							GetUI()->Push(new Dialog(Format::StringF({T("You cannot uninstall this outfit, "
								"because that would cause your ship's \"%1%\" value "
								"to be reduced to less than zero."), attrName})));
						else
							GetUI()->Push(new Dialog(Format::StringF({T("You cannot sell this outfit, "
								"because that would cause your ship's \"%1%\" value "
								"to be reduced to less than zero."), attrName})));
						return;
					}
			if(toCargo)
				GetUI()->Push(new Dialog(T("You cannot uninstall this outfit, "
					"because something else in your ship depends on it.")));
			else
				GetUI()->Push(new Dialog(T("You cannot sell this outfit, "
					"because something else in your ship depends on it.")));
		}
	}
}



bool OutfitterPanel::ShouldHighlight(const Ship *ship)
{
	if(!selectedOutfit)
		return false;
	
	if(hoverButton == 'b')
		return CanBuy() && ShipCanBuy(ship, selectedOutfit);
	else if(hoverButton == 's')
		return CanSell() && ShipCanSell(ship, selectedOutfit);
	
	return false;
}



void OutfitterPanel::DrawKey()
{
	const Sprite *back = SpriteSet::Get("ui/outfitter key");
	SpriteShader::Draw(back, Screen::BottomLeft() + .5 * Point(back->Width(), -back->Height()));
	
	Font font = FontSet::Get(14);
	Color color[2] = {*GameData::Colors().Get("medium"), *GameData::Colors().Get("bright")};
	const Sprite *box[2] = {SpriteSet::Get("ui/unchecked"), SpriteSet::Get("ui/checked")};
	
	Point pos = Screen::BottomLeft() + Point(10., -30.);
	Point off = Point(10., -.5 * font.Height());
	SpriteShader::Draw(box[showForSale], pos);
	font.Draw(T("Show outfits for sale"), pos + off, color[showForSale]);
	AddZone(Rectangle(pos + Point(80., 0.), Point(180., 20.)), [this](){ ToggleForSale(); });
	
	bool showCargo = !playerShip;
	pos.Y() += 20.;
	SpriteShader::Draw(box[showCargo], pos);
	font.Draw(T("Show outfits in cargo"), pos + off, color[showCargo]);
	AddZone(Rectangle(pos + Point(80., 0.), Point(180., 20.)), [this](){ ToggleCargo(); });
}



void OutfitterPanel::ToggleForSale()
{
	showForSale = !showForSale;
	
	ShopPanel::ToggleForSale();
}



void OutfitterPanel::ToggleCargo()
{
	if(playerShip)
	{
		previousShip = playerShip;
		playerShip = nullptr;
		previousShips = playerShips;
		playerShips.clear();
	}
	else if(previousShip)
	{
		playerShip = previousShip;
		playerShips = previousShips;
	}
	else
	{
		playerShip = player.Flagship();
		if(playerShip)
			playerShips.insert(playerShip);
	}
	
	ShopPanel::ToggleCargo();
}



bool OutfitterPanel::ShipCanBuy(const Ship *ship, const Outfit *outfit)
{
	return (ship->Attributes().CanAdd(*outfit, 1) > 0);
}



bool OutfitterPanel::ShipCanSell(const Ship *ship, const Outfit *outfit)
{
	if(!ship->OutfitCount(outfit))
		return false;
	
	// If this outfit requires ammo, check if we could sell it if we sold all
	// the ammo for it first.
	const Outfit *ammo = outfit->Ammo();
	if(ammo && ship->OutfitCount(ammo))
	{
		Outfit attributes = ship->Attributes();
		attributes.Add(*ammo, -ship->OutfitCount(ammo));
		return attributes.CanAdd(*outfit, -1);
	}
	
	// Now, check whether this ship can sell this outfit.
	return ship->Attributes().CanAdd(*outfit, -1);
}



void OutfitterPanel::DrawOutfit(const Outfit &outfit, const Point &center, bool isSelected, bool isOwned)
{
	const Sprite *thumbnail = outfit.Thumbnail();
	const Sprite *back = SpriteSet::Get(
		isSelected ? "ui/outfitter selected" : "ui/outfitter unselected");
	SpriteShader::Draw(back, center);
	SpriteShader::Draw(thumbnail, center);
	
	// Draw the outfit name.
	const string &name = outfit.Name();
	const Font &font = FontSet::Get(14);
	Point offset(-.5f * font.Width(name), -.5f * OUTFIT_SIZE + 10.f);
	font.Draw(name, center + offset, Color((isSelected | isOwned) ? .8 : .5, 0.));
}



bool OutfitterPanel::HasMapped(int mapSize) const
{
	DistanceMap distance(player.GetSystem(), mapSize);
	for(const System *system : distance.Systems())
		if(!player.HasVisited(system))
			return false;
	
	return true;
}



bool OutfitterPanel::IsLicense(const string &name) const
{
	static const string &LICENSE = " License";
	if(name.length() < LICENSE.length())
		return false;
	if(name.compare(name.length() - LICENSE.length(), LICENSE.length(), LICENSE))
		return false;
	
	return true;
}



bool OutfitterPanel::HasLicense(const string &name) const
{
	return (IsLicense(name) && player.GetCondition(LicenseName(name)) > 0);
}



string OutfitterPanel::LicenseName(const string &name) const
{
	static const string &LICENSE = " License";
	return "license: " + name.substr(0, name.length() - LICENSE.length());
}



void OutfitterPanel::CheckRefill()
{
	if(checkedRefill)
		return;
	checkedRefill = true;
	
	int count = 0;
	map<const Outfit *, int> needed;
	for(const shared_ptr<Ship> &ship : player.Ships())
	{
		if(ship->GetSystem() != player.GetSystem() || ship->IsDisabled())
			continue;
		
		++count;
		set<const Outfit *> toRefill;
		for(const Hardpoint &it : ship->Weapons())
			if(it.GetOutfit() && it.GetOutfit()->Ammo())
				toRefill.insert(it.GetOutfit()->Ammo());
		
		for(const Outfit *outfit : toRefill)
		{
			int amount = ship->Attributes().CanAdd(*outfit, numeric_limits<int>::max());
			if(amount > 0 && (outfitter.Has(outfit) || player.Stock(outfit) > 0 || player.Cargo().Get(outfit)))
				needed[outfit] += amount;
		}
	}
	
	int64_t cost = 0;
	for(auto &it : needed)
	{
		// Don't count cost of anything installed from cargo.
		it.second = max(0, it.second - player.Cargo().Get(it.first));
		if(!outfitter.Has(it.first))
			it.second = min(it.second, max(0, player.Stock(it.first)));
		cost += player.StockDepreciation().Value(it.first, day, it.second);
	}
	if(!needed.empty() && cost < player.Accounts().Credits())
	{
		string message = T("Do you want to reload all the ammunition for your ");
		message += nT("ship?", "ships?", count);
		if(cost)
<<<<<<< HEAD
			message += " It will cost " + Format::Credits(cost) + " credits.";
=======
			message += Format::StringF({T(" It will cost %1% credits."), Format::Number(cost)});
>>>>>>> 39753fa0
		GetUI()->Push(new Dialog(this, &OutfitterPanel::Refill, message));
	}
}



void OutfitterPanel::Refill()
{
	for(const shared_ptr<Ship> &ship : player.Ships())
	{
		if(ship->GetSystem() != player.GetSystem() || ship->IsDisabled())
			continue;
		
		set<const Outfit *> toRefill;
		for(const Hardpoint &it : ship->Weapons())
			if(it.GetOutfit() && it.GetOutfit()->Ammo())
				toRefill.insert(it.GetOutfit()->Ammo());
		
		for(const Outfit *outfit : toRefill)
		{
			int neededAmmo = ship->Attributes().CanAdd(*outfit, numeric_limits<int>::max());
			if(neededAmmo)
			{
				// Fill first from any stockpiles in cargo.
				int fromCargo = player.Cargo().Remove(outfit, neededAmmo);
				neededAmmo -= fromCargo;
				// Then, buy at reduced (or full) price.
				int available = outfitter.Has(outfit) ? neededAmmo : max<int>(0, player.Stock(outfit));
				if(neededAmmo && available > 0)
				{
					int64_t price = player.StockDepreciation().Value(outfit, day, available);
					player.Accounts().AddCredits(-price);
					player.AddStock(outfit, -available);
				}
				ship->AddOutfit(outfit, available + fromCargo);
			}
		}
	}
}



// Determine which ships of the selected ships should be referenced in this
// iteration of Buy / Sell.
const vector<Ship *> OutfitterPanel::GetShipsToOutfit(bool isBuy) const
{
	vector<Ship *> shipsToOutfit;
	int compareValue = isBuy ? numeric_limits<int>::max() : 0;
	int compareMod = 2 * isBuy - 1;
	for(Ship *ship : playerShips)
	{
		if((isBuy && !ShipCanBuy(ship, selectedOutfit))
				|| (!isBuy && !ShipCanSell(ship, selectedOutfit)))
			continue;
		
		int count = ship->OutfitCount(selectedOutfit);
		if(compareMod * count < compareMod * compareValue)
		{
			shipsToOutfit.clear();
			compareValue = count;
		}
		if(count == compareValue)
			shipsToOutfit.push_back(ship);
	}
	
	return shipsToOutfit;
}<|MERGE_RESOLUTION|>--- conflicted
+++ resolved
@@ -158,13 +158,8 @@
 		{
 			string label = Format::StringF({T("installed: %1%"), to_string(minCount)});
 			if(maxCount > minCount)
-<<<<<<< HEAD
-				label += " - " + to_string(maxCount);
+				label += Format::StringF({T(" - %1%"), to_string(maxCount)});
 			
-=======
-				label += Format::StringF({T(" - %1%"), to_string(maxCount)});
-		
->>>>>>> 39753fa0
 			Point labelPos = point + Point(-OUTFIT_SIZE / 2 + 20, OUTFIT_SIZE / 2 - 38);
 			font.Draw(label, labelPos, bright);
 		}
@@ -360,14 +355,8 @@
 	bool isInCargo = player.Cargo().Get(selectedOutfit);
 	if(!isInCargo && cost > credits)
 	{
-<<<<<<< HEAD
-		GetUI()->Push(new Dialog("You cannot buy this outfit, because it costs "
-			+ Format::Credits(cost) + " credits, and you only have "
-			+ Format::Credits(credits) + "."));
-=======
 		GetUI()->Push(new Dialog(Format::StringF({T("You cannot buy this outfit, because it costs %1% credits, "
-			"and you only have %2%."), Format::Number(cost), Format::Number(credits)})));
->>>>>>> 39753fa0
+			"and you only have %2%."), Format::Credits(cost), Format::Credits(credits)})));
 		return;
 	}
 	// Check that the player has any necessary licenses.
@@ -381,13 +370,8 @@
 	if(!isInCargo && cost + licenseCost > credits)
 	{
 		GetUI()->Push(new Dialog(
-<<<<<<< HEAD
-			"You don't have enough money to buy this outfit, because it will cost you an extra "
-			+ Format::Credits(licenseCost) + " credits to buy the necessary licenses."));
-=======
 			Format::StringF({T("You don't have enough money to buy this outfit, because it will cost you an extra %1% "
-				"credits to buy the necessary licenses."), Format::Number(licenseCost)})));
->>>>>>> 39753fa0
+				"credits to buy the necessary licenses."), Format::Credits(licenseCost)})));
 		return;
 	}
 	
@@ -574,25 +558,19 @@
 	if(!planet || !selectedOutfit)
 		return;
 	else if(selectedOutfit->Get("map"))
-<<<<<<< HEAD
-		GetUI()->Push(new Dialog("You cannot " + verb + " maps. Once you buy one, it is yours permanently."));
-	else if(HasLicense(selectedOutfit->Name()))
-		GetUI()->Push(new Dialog("You cannot " + verb + " licenses. Once you obtain one, it is yours permanently."));
-=======
 	{
 		if(toCargo)
-			GetUI()->Push(new Dialog(T("You cannot uninstall maps. Once you buy one, it is yours permanently.")));
+			GetUI()->Push(new Dialog(T("You cannot uninstall maps. Once you obtain one, it is yours permanently.")));
 		else
-			GetUI()->Push(new Dialog(T("You cannot sell maps. Once you buy one, it is yours permanently.")));
+			GetUI()->Push(new Dialog(T("You cannot sell maps. Once you obtain one, it is yours permanently.")));
 	}
 	else if(HasLicense(selectedOutfit->Identifier()))
 	{
 		if(toCargo)
-			GetUI()->Push(new Dialog(T("You cannot uninstall licenses. Once you buy one, it is yours permanently.")));
+			GetUI()->Push(new Dialog(T("You cannot uninstall licenses. Once you obtain one, it is yours permanently.")));
 		else
-			GetUI()->Push(new Dialog(T("You cannot sell licenses. Once you buy one, it is yours permanently.")));
-	}
->>>>>>> 39753fa0
+			GetUI()->Push(new Dialog(T("You cannot sell licenses. Once you obtain one, it is yours permanently.")));
+	}
 	else
 	{
 		bool hasOutfit = !toCargo && player.Cargo().Get(selectedOutfit);
@@ -855,11 +833,7 @@
 		string message = T("Do you want to reload all the ammunition for your ");
 		message += nT("ship?", "ships?", count);
 		if(cost)
-<<<<<<< HEAD
-			message += " It will cost " + Format::Credits(cost) + " credits.";
-=======
-			message += Format::StringF({T(" It will cost %1% credits."), Format::Number(cost)});
->>>>>>> 39753fa0
+			message += Format::StringF({T(" It will cost %1% credits."), Format::Credits(cost)});
 		GetUI()->Push(new Dialog(this, &OutfitterPanel::Refill, message));
 	}
 }
