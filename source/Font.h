--- conflicted
+++ resolved
@@ -132,12 +132,9 @@
 private:
 	std::vector<std::shared_ptr<IGlyphs> > sources;
 	int size;
-<<<<<<< HEAD
 	mutable Cache<std::string, double, true> widthCache;
 	mutable Cache<std::string, std::vector<DrawnData>, true> drawCache;
-=======
 	int heightOverride;
->>>>>>> 2c3e01d8
 };
 
 
