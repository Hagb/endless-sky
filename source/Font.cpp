/* Font.cpp
Copyright (c) 2014 by Michael Zahniser

Endless Sky is free software: you can redistribute it and/or modify it under the
terms of the GNU General Public License as published by the Free Software
Foundation, either version 3 of the License, or (at your option) any later version.

Endless Sky is distributed in the hope that it will be useful, but WITHOUT ANY
WARRANTY; without even the implied warranty of MERCHANTABILITY or FITNESS FOR A
PARTICULAR PURPOSE.  See the GNU General Public License for more details.
*/

#include "Font.h"

#include "AtlasGlyphs.h"
#include "DataNode.h"
#include "GameData.h"
#include "Files.h"
#include "FreeTypeGlyphs.h"
#include "LocaleInfo.h"
#include "Point.h"

#include <algorithm>
#include <cmath>

using namespace std;
using namespace Gettext;

namespace {
	bool showUnderlines = false;
	
	// Determines the number of bytes used by the unicode code point in utf8.
	int CodePointBytes(const char *str)
	{
		// end - 00000000
		if(!str || !*str)
			return 0;
		
		// 1 byte - 0xxxxxxx
		if((*str & 0x80) == 0)
			return 1;
		
		// invalid - 10?????? or 11?????? invalid
		if((*str & 0x40) == 0 || (*(str + 1) & 0xc0) != 0x80)
			return -1;
		
		// 2 bytes - 110xxxxx 10xxxxxx
		if((*str & 0x20) == 0)
			return 2;
		
		// invalid - 111????? 10?????? invalid
		if((*(str + 2) & 0xc0) != 0x80)
			return -1;
		
		// 3 bytes - 1110xxxx 10xxxxxx 10xxxxxx
		if((*str & 0x10) == 0)
			return 3;
		
		// invalid - 1111???? 10?????? 10?????? invalid
		if((*(str + 3) & 0xc0) != 0x80)
			return -1;
		
		// 4 bytes - 11110xxx 10xxxxxx 10xxxxxx 10xxxxxx
		if((*str & 0x8) == 0)
			return 4;
		
		// not unicode - 11111??? 10?????? 10?????? 10??????
		return -1;
	}
	
	// The ellipsis character.
	const T_ ellipsisCharacter = T_("...");
	const string nonEllipsis = "";
}



Font::Font()
	: size(0), heightOverride(0)
{
}



bool Font::Load(const DataNode &node)
{
	// Ignore if already loaded.
	if(!sources.empty())
		return false;
	
	if(node.Token(0) != "font")
	{
		node.PrintTrace("Not a font node:");
		return false;
	}
	
<<<<<<< HEAD
	// Get size and height.
	size = 0;
	heightOverride = 0;
	for(const DataNode &child : node)
=======
	// Localization.
	const DataNode tnode = LocaleInfo::TranslateNode(node);
	
	// Get size.
	size = 0;
	for(const DataNode &child : tnode)
>>>>>>> 39753fa0
	{
		if(child.Token(0) == "height override")
			heightOverride = round(child.Value(1));
		if(child.Token(0) != "size")
			continue;
		
		if(size)
		{
			child.PrintTrace("Too many font sizes:");
			return false;
		}
		size = round(child.Value(1));
		if(size <= 0)
		{
			child.PrintTrace("Invalid font size:");
			return false;
		}
	}
	if(!size)
	{
		tnode.PrintTrace("Must have one font size:");
		return false;
	}
	
	// Get glyph source.
	sources.clear();
	for(const DataNode &child : tnode)
	{
		const string &key = child.Token(0);
		if(key != "atlas" && key != "freetype")
			continue;
		
		if(child.Size() <= 1 || child.Token(1).empty())
		{
			child.PrintTrace("Path is missing:");
			return false;
		}
		
		vector<string> paths;
		paths.emplace_back(child.Token(1));
		paths.emplace_back(Files::Resources() + child.Token(1));
		for(const string &source : GameData::Sources())
			paths.emplace_back(source + child.Token(1));
		while(!paths.empty() && !Files::Exists(paths.back()))
			paths.pop_back();
		if(paths.empty())
		{
			child.PrintTrace("Path not found:");
			return false;
		}
		
		size_t count = sources.size();
		if(key == "atlas")
		{
			auto glyphs = make_shared<AtlasGlyphs>();
			if(glyphs->Load(paths.back()))
				sources.emplace_back(glyphs);
		}
		else if(key == "freetype")
		{
			auto glyphs = make_shared<FreeTypeGlyphs>();
			if(glyphs->Load(paths.back(), size))
				sources.emplace_back(glyphs);
		}
		if(count == sources.size())
		{
			child.PrintTrace("Load failed:");
			return false;
		}
	}
	if(sources.empty())
	{
		tnode.PrintTrace("Must have at least one glyph source (atlas or freetype):");
		return false;
	}
	
	// Unsupported children are ignored instead of producing an error.
	return true;
}



void Font::SetUpShader()
{
	for(auto &source : sources)
		source->SetUpShader();
}



void Font::Draw(const string &str, const Point &point, const Color &color) const
{
	DrawAliased(str, round(point.X()), round(point.Y()), color);
}



void Font::DrawAliased(const string &str, double x, double y, const Color &color) const
{
	if(sources.empty() || str.empty())
		return;
	
	y += sources[0]->Baseline();
	string buf = ReplaceCharacters(str);
	if(sources.size() == 1 || sources[0]->FindUnsupported(buf) == buf.length())
		sources[0]->Draw(buf, x, y, color);
	else
	{
		size_t pos = 0;
		vector<pair<size_t,size_t>> sections = Prepare(buf);
		for(const auto &section : sections)
		{
			string tmp(buf, pos, section.second - pos);
			sources[section.first]->Draw(tmp, x, y, color);
			x += sources[section.first]->Width(tmp);
			pos = section.second;
		}
	}
}



int Font::Width(const string &str) const
{
	if(sources.empty())
		return 0;
	
	string buf = ReplaceCharacters(str);
	if(sources.size() == 1 || sources[0]->FindUnsupported(buf) == buf.length())
		return ceil(sources[0]->Width(buf));
	else
	{
		double width = 0.;
		size_t pos = 0;
		vector<pair<size_t,size_t>> sections = Prepare(buf);
		for(const auto &section : sections)
		{
			string tmp(buf, pos, section.second - pos);
			width += sources[section.first]->Width(tmp);
			pos = section.second;
		}
		return ceil(width);
	}
}



string Font::Truncate(const string &str, int width, bool ellipsis) const
{
	int prevWidth = Width(str);
	if(prevWidth <= width)
		return str;
	
	if(ellipsis)
		width -= Width(ellipsisCharacter);
	
	// Find the last index that fits the width. [good,bad[
	size_t len = str.length();
	size_t prev = len;
	size_t good = 0;
	size_t bad = len;
	size_t tries = len + 1;
	while(NextCodePoint(str, good) < bad && --tries)
	{
		// Interpolate next index from the width of the previous index.
		size_t next = CodePointStart(str, (prev * width) / prevWidth);
		if(next <= good)
			next = NextCodePoint(str, good);
		else if(next >= bad)
			next = CodePointStart(str, bad - 1);
		
		int nextWidth = Width(str.substr(0, next));
		if(nextWidth <= width)
			good = next;
		else
			bad = next;
		prev = next;
		prevWidth = nextWidth;
	}
	return str.substr(0, good) + (ellipsis ? ellipsisCharacter : nonEllipsis);
}



string Font::TruncateFront(const string &str, int width, bool ellipsis) const
{
	int prevWidth = Width(str);
	if(prevWidth <= width)
		return str;
	
	if(ellipsis)
		width -= Width(ellipsisCharacter);
	
	// Find the first index that fits the width. ]bad,good]
	size_t len = str.length();
	size_t prev = 0;
	size_t bad = 0;
	size_t good = len;
	int tries = len + 1;
	while(NextCodePoint(str, bad) < good && --tries)
	{
		// Interpolate next index from the width of the previous index.
		size_t next = CodePointStart(str, len - ((len - prev) * width) / prevWidth);
		if(next <= bad)
			next = NextCodePoint(str, bad);
		else if(next >= good)
			next = CodePointStart(str, good - 1);
		
		int nextWidth = Width(str.substr(next));
		if(nextWidth <= width)
			good = next;
		else
			bad = next;
		prev = next;
		prevWidth = nextWidth;
	}
	return (ellipsis ? ellipsisCharacter : nonEllipsis) + str.substr(good);
}



string Font::TruncateMiddle(const string &str, int width, bool ellipsis) const
{
	if(Width(str) <= width)
		return str;
	
	if(ellipsis)
		width -= Width(ellipsisCharacter);
	
	string right = TruncateFront(str, width / 2, false);
	width -= Width(right);
	string left = Truncate(str, width, false);
	return left + (ellipsis ? ellipsisCharacter : nonEllipsis) + right;
}



int Font::Height() const
{
	if(sources.empty())
		return 0;
	
	if(heightOverride > 0)
		return heightOverride;
	else
		return ceil(sources[0]->LineHeight());
}



int Font::Space() const
{
	if(sources.empty())
		return 0;
	
	return ceil(sources[0]->Space());
}



int Font::Size() const
{
	return size;
}



void Font::ShowUnderlines(bool show)
{
	showUnderlines = show;
}



bool Font::ShowUnderlines()
{
	return showUnderlines;
}



// Replaces straight quotation marks with curly ones.
string Font::ReplaceCharacters(const string &str)
{
	string buf;
	buf.reserve(str.length());
	bool isAfterWhitespace = true;
	for(size_t pos = 0; pos < str.length(); ++pos)
	{
		// U+2018 LEFT_SINGLE_QUOTATION_MARK
		// U+2019 RIGHT_SINGLE_QUOTATION_MARK
		// U+201C LEFT_DOUBLE_QUOTATION_MARK
		// U+201D RIGHT_DOUBLE_QUOTATION_MARK
		if(str[pos] == '\'')
			buf.append(isAfterWhitespace ? "\xE2\x80\x98" : "\xE2\x80\x99");
		else if(str[pos] == '"')
			buf.append(isAfterWhitespace ? "\xE2\x80\x9C" : "\xE2\x80\x9D");
		else
			buf.append(1, str[pos]);
		isAfterWhitespace = (str[pos] == ' ');
	}
	return buf;
}



// Convert between utf8 and utf32.
// Invalid code points are converted to 0xFFFFFFFF in utf32 and 0xFF in utf8.
u32string Font::Convert(const string &str)
{
	u32string buf;
	for(size_t pos = 0; pos < str.length(); pos = NextCodePoint(str, pos))
		buf.append(1, DecodeCodePoint(str, pos));
	return buf;
}



string Font::Convert(const u32string &str)
{
	string buf;
	for(char32_t c : str)
	{
		if(c < 0x80)
			buf.append(1, c);
		else if(c < 0x800)
		{
			buf.append(1, 0xC0 | (c >> 6));
			buf.append(1, 0x80 | (c & 0x3f));
		}
		else if(c < 0x10000)
		{
			buf.append(1, 0xE0 | (c >> 12));
			buf.append(1, 0x80 | ((c >> 6) & 0x3f));
			buf.append(1, 0x80 | (c & 0x3f));
		}
		else if(c < 0x110000)
		{
			buf.append(1, 0xF0 | (c >> 18));
			buf.append(1, 0x80 | ((c >> 12) & 0x3f));
			buf.append(1, 0x80 | ((c >> 6) & 0x3f));
			buf.append(1, 0x80 | (c & 0x3f));
		}
		else
			buf.append(1, 0xFF); // not unicode
	}
	return buf;
}



// Skip to the next unicode code point after pos in utf8.
// Return the string length when there are no more code points.
size_t Font::NextCodePoint(const string &str, size_t pos)
{
	if(pos >= str.length())
		return str.length();
	
	for(++pos; pos < str.length(); ++pos)
		if((str[pos] & 0x80) == 0 || (str[pos] & 0xc0) == 0xc0)
			break;
	return pos;
}



// Returns the start of the unicode code point at pos in utf8.
size_t Font::CodePointStart(const string &str, size_t pos)
{
	// 0xxxxxxx and 11?????? start a code point
	while(pos > 0 && (str[pos] & 0x80) != 0x00 && (str[pos] & 0xc0) != 0xc0)
		--pos;
	return pos;
}



// Decodes a unicode code point in utf8.
// Invalid codepoints are converted to 0xFFFFFFFF.
char32_t Font::DecodeCodePoint(const string &str, size_t pos)
{
	if(pos >= str.length())
		return 0;
	
	// invalid (-1) or end (0)
	int bytes = CodePointBytes(str.c_str() + pos);
	if(bytes < 1)
		return bytes;
	
	// 1 byte
	if(bytes == 1)
		return (str[pos] & 0x7f);
	
	// 2-4 bytes
	char32_t c = (str[pos] & ((1 << (7 - bytes)) - 1));
	for(int i = 1; i < bytes; ++i)
		c = (c << 6) + (str[pos + i] & 0x3f);
	return c;
}



// Prepare a string for processing by multiple sources, producing source-end pairs.
vector<pair<size_t,size_t>> Font::Prepare(const std::string &str) const
{
	// XXX This is an experimental attempt at using different glyph sources to get full unicode coverage:
	//  - assumes code points supported by multiple sources are treated the same way
	//  - prefers the first source that supports [start,end[
	//  - uses source 0 for unsupported data
	vector<pair<size_t,size_t>> sections;
	for(size_t start = 0; start < str.length(); )
	{
		bool isUnsupported = true;
		
		// Supported data.
		for(size_t i = 0; i < sources.size(); ++i)
		{
			size_t end = sources[i]->FindUnsupported(str, start);
			if(end == start)
				continue;
			const size_t next = i == 0 ? end : NextCodePoint(str, start);
			if(!sections.empty() && sections.back().first == i)
				sections.back().second = next;
			else
				sections.emplace_back(i, next);
			isUnsupported = false;
			start = next;
			break;
		}
		
		// Unsupported data.
		if(isUnsupported)
		{
			size_t end = NextCodePoint(str, start);
			if(!sections.empty() && sections.back().first == 0)
				sections.back().second = end;
			else
				sections.emplace_back(0, end);
			start = end;
		}
	}
	return sections;
}



Font::IGlyphs::~IGlyphs()
{
}<|MERGE_RESOLUTION|>--- conflicted
+++ resolved
@@ -94,19 +94,13 @@
 		return false;
 	}
 	
-<<<<<<< HEAD
+	// Localization.
+	const DataNode tnode = LocaleInfo::TranslateNode(node);
+	
 	// Get size and height.
 	size = 0;
 	heightOverride = 0;
-	for(const DataNode &child : node)
-=======
-	// Localization.
-	const DataNode tnode = LocaleInfo::TranslateNode(node);
-	
-	// Get size.
-	size = 0;
 	for(const DataNode &child : tnode)
->>>>>>> 39753fa0
 	{
 		if(child.Token(0) == "height override")
 			heightOverride = round(child.Value(1));
