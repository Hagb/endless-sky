--- conflicted
+++ resolved
@@ -109,18 +109,10 @@
 
 
 template <class T>
-<<<<<<< HEAD
 Dialog::Dialog(T *t, void (T::*fun)(int), const std::string &text, int initialValue, Font::Truncate trunc)
-	: intFun(std::bind(fun, t, std::placeholders::_1))
+	: intFun(std::bind(fun, t, std::placeholders::_1)), input(std::to_string(initialValue))
 {
 	Init(text, true, false, trunc);
-	input = std::to_string(initialValue);
-=======
-Dialog::Dialog(T *t, void (T::*fun)(int), const std::string &text, int initialValue)
-	: intFun(std::bind(fun, t, std::placeholders::_1)), input(std::to_string(initialValue))
-{
-	Init(text);
->>>>>>> c35b7680
 }
 
 
