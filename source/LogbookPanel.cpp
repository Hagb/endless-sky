/* LogbookPanel.cpp
Copyright (c) 2017 by Michael Zahniser

Endless Sky is free software: you can redistribute it and/or modify it under the
terms of the GNU General Public License as published by the Free Software
Foundation, either version 3 of the License, or (at your option) any later version.

Endless Sky is distributed in the hope that it will be useful, but WITHOUT ANY
WARRANTY; without even the implied warranty of MERCHANTABILITY or FITNESS FOR A
PARTICULAR PURPOSE.  See the GNU General Public License for more details.
*/

#include "LogbookPanel.h"

#include "text/alignment.hpp"
#include "Color.h"
#include "text/DisplayText.h"
#include "FillShader.h"
#include "text/Font.h"
#include "text/FontSet.h"
#include "GameData.h"
#include "text/layout.hpp"
#include "PlayerInfo.h"
#include "Preferences.h"
#include "Screen.h"
#include "Sprite.h"
#include "SpriteSet.h"
#include "SpriteShader.h"
#include "UI.h"
<<<<<<< HEAD
=======
#include "text/WrappedText.h"
>>>>>>> 5bbe1d8c

#include <algorithm>
#include <set>

using namespace std;

namespace {
	const double SIDEBAR_WIDTH = 100.;
	const double TEXT_WIDTH = 400.;
	const double PAD = 10.;
	const double WIDTH = SIDEBAR_WIDTH + TEXT_WIDTH;
	const double LINE_HEIGHT = 25.;

	// The minimum distance in pixels between the selected month and the edge of the screen before the month gets centered
	const double MINIMUM_SELECTION_DISTANCE = LINE_HEIGHT * 3;

	const double GAP = 30.;
	const string MONTH[] = {
		"  January", "  February", "  March", "  April", "  May", "  June",
		"  July", "  August", "  September", "  October", "  November", "  December"};
}



LogbookPanel::LogbookPanel(PlayerInfo &player)
	: player(player)
{
	SetInterruptible(false);
	if(!player.Logbook().empty())
	{
		selectedDate = (--player.Logbook().end())->first;
		selectedName = MONTH[selectedDate.Month() - 1];
	}
	Update();
}



// Draw this panel.
void LogbookPanel::Draw()
{
	// Dim out everything outside this panel.
	DrawBackdrop();
	
	// Draw the panel. The sidebar should be slightly darker than the rest.
	const Color &sideColor = *GameData::Colors().Get("logbook sidebar");
	FillShader::Fill(
		Point(Screen::Left() + .5 * SIDEBAR_WIDTH, 0.),
		Point(SIDEBAR_WIDTH, Screen::Height()),
		sideColor);
	const Color &backColor = *GameData::Colors().Get("logbook background");
	FillShader::Fill(
		Point(Screen::Left() + SIDEBAR_WIDTH + .5 * TEXT_WIDTH, 0.),
		Point(TEXT_WIDTH, Screen::Height()),
		backColor);
	const Color &lineColor = *GameData::Colors().Get("logbook line");
	FillShader::Fill(
		Point(Screen::Left() + SIDEBAR_WIDTH - .5, 0.),
		Point(1., Screen::Height()),
		lineColor);
	
	const Sprite *edgeSprite = SpriteSet::Get("ui/right edge");
	if(edgeSprite->Height())
	{
		// If the screen is high enough, the edge sprite should repeat.
		double spriteHeight = edgeSprite->Height();
		Point pos(
			Screen::Left() + WIDTH + .5 * edgeSprite->Width(),
			Screen::Top() + .5 * spriteHeight);
		for( ; pos.Y() - .5 * spriteHeight < Screen::Bottom(); pos.Y() += spriteHeight)
			SpriteShader::Draw(edgeSprite, pos);
	}
	
	// Colors to be used for drawing the log.
	const Font &font = FontSet::Get(14);
	const Color &dim = *GameData::Colors().Get("dim");
	const Color &medium = *GameData::Colors().Get("medium");
	const Color &bright = *GameData::Colors().Get("bright");
	
	// Draw the sidebar.
	// The currently selected sidebar item should be highlighted. This is how
	// big the highlight rectangle is.
	Point highlightSize(SIDEBAR_WIDTH - 4., LINE_HEIGHT);
	Point highlightOffset = Point(4. - PAD, 0.) + .5 * highlightSize;
	Point textOffset(0., .5 * (LINE_HEIGHT - font.Height()));
	// Start at this point on the screen:
	Point pos = Screen::TopLeft() + Point(PAD, PAD - categoryScroll);
	for(size_t i = 0; i < contents.size(); ++i)
	{
		if(selectedDate ? dates[i].Month() == selectedDate.Month() : selectedName == contents[i])
		{
			FillShader::Fill(pos + highlightOffset - Point(1., 0.), highlightSize + Point(0., 2.), lineColor);
			FillShader::Fill(pos + highlightOffset, highlightSize, backColor);
		}
		font.Draw(contents[i], pos + textOffset, dates[i].Month() ? medium : bright);
		pos.Y() += LINE_HEIGHT;
	}

	maxCategoryScroll = max(0., maxCategoryScroll + pos.Y() - Screen::Bottom());
	
	// Parameters for drawing the main text:
<<<<<<< HEAD
	const auto textLayout = Layout(static_cast<int>(ceil(TEXT_WIDTH - 2. * PAD)), Alignment::JUSTIFIED);
=======
	WrappedText wrap(font);
	wrap.SetAlignment(Alignment::JUSTIFIED);
	wrap.SetWrapWidth(TEXT_WIDTH - 2. * PAD);
>>>>>>> 5bbe1d8c
	
	// Draw the main text.
	pos = Screen::TopLeft() + Point(SIDEBAR_WIDTH + PAD, PAD + .5 * (LINE_HEIGHT - font.Height()) - scroll);
	
	// Branch based on whether this is an ordinary log month or a special page.
	auto pit = player.SpecialLogs().find(selectedName);
	if(selectedDate && begin != end)
	{
		const auto layout = Layout(static_cast<int>(TEXT_WIDTH - 2. * PAD), Alignment::RIGHT);
		for(auto it = begin; it != end; ++it)
		{
			string date = it->first.ToString();
			font.Draw({date, layout}, pos + Point(0., textOffset.Y()), dim);
			pos.Y() += LINE_HEIGHT;
			
			font.Draw({it->second, textLayout}, pos, medium);
			pos.Y() += font.FormattedHeight({it->second, textLayout}) + GAP;
		}
	}
	else if(!selectedDate && pit != player.SpecialLogs().end())
	{
		for(const auto &it : pit->second)
		{
			font.Draw(it.first, pos + textOffset, bright);
			pos.Y() += LINE_HEIGHT;
			font.Draw({it.second, textLayout}, pos, medium);
			pos.Y() += font.FormattedHeight({it.second, textLayout}) + GAP;
		}
	}
	
	maxScroll = max(0., scroll + pos.Y() - Screen::Bottom());
}



bool LogbookPanel::KeyDown(SDL_Keycode key, Uint16 mod, const Command &command, bool isNewPress)
{
	if(key == 'd' || key == SDLK_ESCAPE || (key == 'w' && (mod & (KMOD_CTRL | KMOD_GUI))))
		GetUI()->Pop(this);
	else if(key == SDLK_PAGEUP || key == SDLK_PAGEDOWN)
	{
		double direction = (key == SDLK_PAGEUP) - (key == SDLK_PAGEDOWN);
		Drag(0., (Screen::Height() - 100.) * direction);
	}
	else if(key == SDLK_UP || key == SDLK_DOWN)
	{
		// Find the index of the currently selected line.
		size_t i = 0;
		for( ; i < contents.size(); ++i)
			if(contents[i] == selectedName)
				break;
		if(i == contents.size())
			return true;
		
		if(key == SDLK_DOWN)
		{
			++i;
			if(i >= contents.size())
				i = 0;
		}
		else if(i)
		{
			--i;
			// Skip the entry that is just the currently selected year.
			if(dates[i] && !dates[i].Month())
			{
				// If this is the very top of the list, don't move the selection
				// up. (That is, you can't select the year heading line.)
				if(i)
					--i;
				else
					++i;
			}
		}
		else
			i = contents.size() - 1;
		if(contents[i] != selectedName)
		{
			selectedDate = dates[i];
			selectedName = contents[i];
			scroll = 0.;
			Update(key == SDLK_UP);

			// Find our currently selected item again
			for(i = 0 ; i < contents.size(); ++i)
				if(contents[i] == selectedName)
					break;

			if(i == contents.size())
				return true;

			// Check if it's too far down or up
			int position = i * LINE_HEIGHT - categoryScroll;
						
			// If it's out of bounds, recenter it
			if(position < MINIMUM_SELECTION_DISTANCE || position > (Screen::Height() - MINIMUM_SELECTION_DISTANCE))
				categoryScroll = position - (Screen::Height() / 2);

			categoryScroll = max(categoryScroll, 0.);
		}
	}
	
	return true;
}



bool LogbookPanel::Click(int x, int y, int clicks)
{
	x -= Screen::Left();
	y -= Screen::Top();
	if(x < SIDEBAR_WIDTH)
	{
		size_t index = (y - PAD + categoryScroll) / LINE_HEIGHT;
		if(index < contents.size())
		{
			selectedDate = dates[index];
			selectedName = contents[index];
			scroll = 0.;
			// If selecting a different year, select the first month in that
			// year.
			Update(false);
		}
	}
	else if(x > WIDTH)
		GetUI()->Pop(this);
	
	return true;
}



bool LogbookPanel::Drag(double dx, double dy)
{
	if((hoverPoint.X() - Screen::Left()) > SIDEBAR_WIDTH)
		scroll = max(0., min(maxScroll, scroll - dy));
	else
		categoryScroll = max(0., min(maxCategoryScroll, categoryScroll - dy));
	
	return true;
}



bool LogbookPanel::Scroll(double dx, double dy)
{
	return Drag(0., dy * Preferences::ScrollSpeed());
}



bool LogbookPanel::Hover(int x, int y)
{
	hoverPoint = Point(x, y);
	return true;
}



void LogbookPanel::Update(bool selectLast)
{
	contents.clear();
	dates.clear();
	for(const auto &it : player.SpecialLogs())
	{
		contents.emplace_back(it.first);
		dates.emplace_back();
	}
	// The logbook should never be opened if it has no entries, but just in case:
	if(player.Logbook().empty())
	{
		begin = end = player.Logbook().end();
		return;
	}
	
	// Check what years and months have entries for them.
	set<int> years;
	set<int> months;
	for(const auto &it : player.Logbook())
	{
		years.insert(it.first.Year());
		if(it.first.Year() == selectedDate.Year() && it.first.Month() >= 1 && it.first.Month() <= 12)
			months.insert(it.first.Month());
	}
	
	// Generate the table of contents.
	for(int year : years)
	{
		contents.emplace_back(to_string(year));
		dates.emplace_back(0, 0, year);
		if(selectedDate && year == selectedDate.Year())
			for(int month : months)
			{
				contents.emplace_back(MONTH[month - 1]);
				dates.emplace_back(0, month, year);
			}
	}
	// If a special category is selected, bail out here.
	if(!selectedDate)
	{
		begin = end = player.Logbook().end();
		return;
	}
	
	// Make sure a month is selected, within the current year.
	if(!selectedDate.Month())
	{
		selectedDate = Date(0, selectLast ? *--months.end() : *months.begin(), selectedDate.Year());
		selectedName = MONTH[selectedDate.Month() - 1];
	}
	// Get the range of entries that include the selected month.
	begin = player.Logbook().lower_bound(Date(0, selectedDate.Month(), selectedDate.Year()));
	end = player.Logbook().lower_bound(Date(32, selectedDate.Month(), selectedDate.Year()));
}<|MERGE_RESOLUTION|>--- conflicted
+++ resolved
@@ -27,10 +27,6 @@
 #include "SpriteSet.h"
 #include "SpriteShader.h"
 #include "UI.h"
-<<<<<<< HEAD
-=======
-#include "text/WrappedText.h"
->>>>>>> 5bbe1d8c
 
 #include <algorithm>
 #include <set>
@@ -132,13 +128,7 @@
 	maxCategoryScroll = max(0., maxCategoryScroll + pos.Y() - Screen::Bottom());
 	
 	// Parameters for drawing the main text:
-<<<<<<< HEAD
 	const auto textLayout = Layout(static_cast<int>(ceil(TEXT_WIDTH - 2. * PAD)), Alignment::JUSTIFIED);
-=======
-	WrappedText wrap(font);
-	wrap.SetAlignment(Alignment::JUSTIFIED);
-	wrap.SetWrapWidth(TEXT_WIDTH - 2. * PAD);
->>>>>>> 5bbe1d8c
 	
 	// Draw the main text.
 	pos = Screen::TopLeft() + Point(SIDEBAR_WIDTH + PAD, PAD + .5 * (LINE_HEIGHT - font.Height()) - scroll);
