--- conflicted
+++ resolved
@@ -285,14 +285,9 @@
 	{
 		// Scale the fine based on how lenient this government is.
 		maxFine = lround(maxFine * gov->GetFineFraction());
-<<<<<<< HEAD
-		reason = "The " + gov->GetName() + " authorities fine you "
-			+ Format::Credits(maxFine) + " credits" + reason;
-=======
 		// TRANSLATORS: %1%: government, %2%: fine, %3%: reason sentence(s), %4%: illegal cargo message in mission.
 		reason = Format::StringF({T("The %1% authorities fine you %2% credits%3%%4%"),
-			gov->GetName(), Format::Number(maxFine), reason, reason2});
->>>>>>> 39753fa0
+			gov->GetName(), Format::Credits(maxFine), reason, reason2});
 		player.Accounts().AddFine(maxFine);
 		fined.insert(gov);
 	}
