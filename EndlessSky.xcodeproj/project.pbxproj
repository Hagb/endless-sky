// !$*UTF8*$!
{
	archiveVersion = 1;
	classes = {
	};
	objectVersion = 46;
	objects = {

/* Begin PBXBuildFile section */
		16AD4CACA629E8026777EA00 /* truncate.hpp in Headers */ = {isa = PBXBuildFile; fileRef = 2CA44855BD0AFF45DCAEEA5D /* truncate.hpp */; settings = {ATTRIBUTES = (Project, ); }; };
		4C2DEF56201B8FAE0062315E /* libSDL2-2.0.0.dylib in Frameworks */ = {isa = PBXBuildFile; fileRef = 4C2DEF55201B8FAD0062315E /* libSDL2-2.0.0.dylib */; };
		4C2DEF57201B90310062315E /* libSDL2-2.0.0.dylib in CopyFiles */ = {isa = PBXBuildFile; fileRef = 4C2DEF55201B8FAD0062315E /* libSDL2-2.0.0.dylib */; settings = {ATTRIBUTES = (CodeSignOnCopy, ); }; };
		5155CD731DBB9FF900EF090B /* Depreciation.cpp in Sources */ = {isa = PBXBuildFile; fileRef = 5155CD711DBB9FF900EF090B /* Depreciation.cpp */; };
		5AB644C9B37C15C989A9DBE9 /* DisplayText.cpp in Sources */ = {isa = PBXBuildFile; fileRef = 2E1E458DB603BF979429117C /* DisplayText.cpp */; };
		6245F8251D301C7400A7A094 /* Body.cpp in Sources */ = {isa = PBXBuildFile; fileRef = 6245F8231D301C7400A7A094 /* Body.cpp */; };
		6245F8281D301C9000A7A094 /* Hardpoint.cpp in Sources */ = {isa = PBXBuildFile; fileRef = 6245F8261D301C9000A7A094 /* Hardpoint.cpp */; };
		628BDAEF1CC5DC950062BCD2 /* PlanetLabel.cpp in Sources */ = {isa = PBXBuildFile; fileRef = 628BDAED1CC5DC950062BCD2 /* PlanetLabel.cpp */; };
		62A405BA1D47DA4D0054F6A0 /* FogShader.cpp in Sources */ = {isa = PBXBuildFile; fileRef = 62A405B81D47DA4D0054F6A0 /* FogShader.cpp */; };
		62C3111A1CE172D000409D91 /* Flotsam.cpp in Sources */ = {isa = PBXBuildFile; fileRef = 62C311181CE172D000409D91 /* Flotsam.cpp */; };
		6A5716331E25BE6F00585EB2 /* CollisionSet.cpp in Sources */ = {isa = PBXBuildFile; fileRef = 6A5716311E25BE6F00585EB2 /* CollisionSet.cpp */; };
		9E1F4BF78F9E1FC4C96F76B5 /* Test.cpp in Sources */ = {isa = PBXBuildFile; fileRef = 2E8047A8987DD8EC99FF8E2E /* Test.cpp */; };
		94DF4B5B8619F6A3715D6168 /* Weather.cpp in Sources */ = {isa = PBXBuildFile; fileRef = 8E8A4C648B242742B22A34FA /* Weather.cpp */; };
		A90633FF1EE602FD000DA6C0 /* LogbookPanel.cpp in Sources */ = {isa = PBXBuildFile; fileRef = A90633FD1EE602FD000DA6C0 /* LogbookPanel.cpp */; };
		A90C15D91D5BD55700708F3A /* Minable.cpp in Sources */ = {isa = PBXBuildFile; fileRef = A90C15D71D5BD55700708F3A /* Minable.cpp */; };
		A90C15DC1D5BD56800708F3A /* Rectangle.cpp in Sources */ = {isa = PBXBuildFile; fileRef = A90C15DA1D5BD56800708F3A /* Rectangle.cpp */; };
		A93931FB1988135200C2A87B /* libturbojpeg.0.dylib in Frameworks */ = {isa = PBXBuildFile; fileRef = A93931FA1988135200C2A87B /* libturbojpeg.0.dylib */; };
		A93931FD1988136B00C2A87B /* libpng16.16.dylib in Frameworks */ = {isa = PBXBuildFile; fileRef = A93931FC1988136B00C2A87B /* libpng16.16.dylib */; };
		A93931FE1988136E00C2A87B /* libturbojpeg.0.dylib in CopyFiles */ = {isa = PBXBuildFile; fileRef = A93931FA1988135200C2A87B /* libturbojpeg.0.dylib */; settings = {ATTRIBUTES = (CodeSignOnCopy, ); }; };
		A93931FF1988136F00C2A87B /* libpng16.16.dylib in CopyFiles */ = {isa = PBXBuildFile; fileRef = A93931FC1988136B00C2A87B /* libpng16.16.dylib */; settings = {ATTRIBUTES = (CodeSignOnCopy, ); }; };
		A94408A51982F3E600610427 /* endless-sky.iconset in Resources */ = {isa = PBXBuildFile; fileRef = A94408A41982F3E600610427 /* endless-sky.iconset */; };
		A966A5AB1B964E6300DFF69C /* Person.cpp in Sources */ = {isa = PBXBuildFile; fileRef = A966A5A91B964E6300DFF69C /* Person.cpp */; };
		A96863A01AE6FD0E004FE1FE /* Account.cpp in Sources */ = {isa = PBXBuildFile; fileRef = A96862CD1AE6FD0A004FE1FE /* Account.cpp */; };
		A96863A11AE6FD0E004FE1FE /* AI.cpp in Sources */ = {isa = PBXBuildFile; fileRef = A96862CF1AE6FD0A004FE1FE /* AI.cpp */; };
		A96863A21AE6FD0E004FE1FE /* Angle.cpp in Sources */ = {isa = PBXBuildFile; fileRef = A96862D11AE6FD0A004FE1FE /* Angle.cpp */; };
		A96863A41AE6FD0E004FE1FE /* Armament.cpp in Sources */ = {isa = PBXBuildFile; fileRef = A96862D51AE6FD0A004FE1FE /* Armament.cpp */; };
		A96863A51AE6FD0E004FE1FE /* AsteroidField.cpp in Sources */ = {isa = PBXBuildFile; fileRef = A96862D71AE6FD0A004FE1FE /* AsteroidField.cpp */; };
		A96863A61AE6FD0E004FE1FE /* Audio.cpp in Sources */ = {isa = PBXBuildFile; fileRef = A96862D91AE6FD0A004FE1FE /* Audio.cpp */; };
		A96863A71AE6FD0E004FE1FE /* BankPanel.cpp in Sources */ = {isa = PBXBuildFile; fileRef = A96862DB1AE6FD0A004FE1FE /* BankPanel.cpp */; };
		A96863A91AE6FD0E004FE1FE /* BoardingPanel.cpp in Sources */ = {isa = PBXBuildFile; fileRef = A96862DF1AE6FD0A004FE1FE /* BoardingPanel.cpp */; };
		A96863AA1AE6FD0E004FE1FE /* CaptureOdds.cpp in Sources */ = {isa = PBXBuildFile; fileRef = A96862E11AE6FD0A004FE1FE /* CaptureOdds.cpp */; };
		A96863AB1AE6FD0E004FE1FE /* CargoHold.cpp in Sources */ = {isa = PBXBuildFile; fileRef = A96862E31AE6FD0A004FE1FE /* CargoHold.cpp */; };
		A96863AC1AE6FD0E004FE1FE /* Color.cpp in Sources */ = {isa = PBXBuildFile; fileRef = A96862E61AE6FD0A004FE1FE /* Color.cpp */; };
		A96863AD1AE6FD0E004FE1FE /* Command.cpp in Sources */ = {isa = PBXBuildFile; fileRef = A96862E81AE6FD0A004FE1FE /* Command.cpp */; };
		A96863AE1AE6FD0E004FE1FE /* ConditionSet.cpp in Sources */ = {isa = PBXBuildFile; fileRef = A96862EA1AE6FD0A004FE1FE /* ConditionSet.cpp */; };
		A96863AF1AE6FD0E004FE1FE /* Conversation.cpp in Sources */ = {isa = PBXBuildFile; fileRef = A96862EC1AE6FD0A004FE1FE /* Conversation.cpp */; };
		A96863B01AE6FD0E004FE1FE /* ConversationPanel.cpp in Sources */ = {isa = PBXBuildFile; fileRef = A96862EE1AE6FD0A004FE1FE /* ConversationPanel.cpp */; };
		A96863B11AE6FD0E004FE1FE /* DataFile.cpp in Sources */ = {isa = PBXBuildFile; fileRef = A96862F01AE6FD0A004FE1FE /* DataFile.cpp */; };
		A96863B21AE6FD0E004FE1FE /* DataNode.cpp in Sources */ = {isa = PBXBuildFile; fileRef = A96862F21AE6FD0A004FE1FE /* DataNode.cpp */; };
		A96863B31AE6FD0E004FE1FE /* DataWriter.cpp in Sources */ = {isa = PBXBuildFile; fileRef = A96862F41AE6FD0A004FE1FE /* DataWriter.cpp */; };
		A96863B41AE6FD0E004FE1FE /* Date.cpp in Sources */ = {isa = PBXBuildFile; fileRef = A96862F61AE6FD0A004FE1FE /* Date.cpp */; };
		A96863B51AE6FD0E004FE1FE /* Dialog.cpp in Sources */ = {isa = PBXBuildFile; fileRef = A96862F81AE6FD0A004FE1FE /* Dialog.cpp */; };
		A96863B61AE6FD0E004FE1FE /* DistanceMap.cpp in Sources */ = {isa = PBXBuildFile; fileRef = A96862FA1AE6FD0B004FE1FE /* DistanceMap.cpp */; };
		A96863B81AE6FD0E004FE1FE /* DrawList.cpp in Sources */ = {isa = PBXBuildFile; fileRef = A96862FE1AE6FD0B004FE1FE /* DrawList.cpp */; };
		A96863B91AE6FD0E004FE1FE /* Effect.cpp in Sources */ = {isa = PBXBuildFile; fileRef = A96863001AE6FD0B004FE1FE /* Effect.cpp */; };
		A96863BA1AE6FD0E004FE1FE /* Engine.cpp in Sources */ = {isa = PBXBuildFile; fileRef = A96863021AE6FD0B004FE1FE /* Engine.cpp */; };
		A96863BB1AE6FD0E004FE1FE /* EscortDisplay.cpp in Sources */ = {isa = PBXBuildFile; fileRef = A96863041AE6FD0B004FE1FE /* EscortDisplay.cpp */; };
		A96863BC1AE6FD0E004FE1FE /* Files.cpp in Sources */ = {isa = PBXBuildFile; fileRef = A96863061AE6FD0B004FE1FE /* Files.cpp */; };
		A96863BD1AE6FD0E004FE1FE /* FillShader.cpp in Sources */ = {isa = PBXBuildFile; fileRef = A96863081AE6FD0B004FE1FE /* FillShader.cpp */; };
		A96863BE1AE6FD0E004FE1FE /* Fleet.cpp in Sources */ = {isa = PBXBuildFile; fileRef = A968630A1AE6FD0B004FE1FE /* Fleet.cpp */; };
		A96863BF1AE6FD0E004FE1FE /* Font.cpp in Sources */ = {isa = PBXBuildFile; fileRef = A968630C1AE6FD0B004FE1FE /* Font.cpp */; };
		A96863C01AE6FD0E004FE1FE /* FontSet.cpp in Sources */ = {isa = PBXBuildFile; fileRef = A968630E1AE6FD0B004FE1FE /* FontSet.cpp */; };
		A96863C11AE6FD0E004FE1FE /* Format.cpp in Sources */ = {isa = PBXBuildFile; fileRef = A96863101AE6FD0B004FE1FE /* Format.cpp */; };
		A96863C21AE6FD0E004FE1FE /* FrameTimer.cpp in Sources */ = {isa = PBXBuildFile; fileRef = A96863121AE6FD0B004FE1FE /* FrameTimer.cpp */; };
		A96863C31AE6FD0E004FE1FE /* Galaxy.cpp in Sources */ = {isa = PBXBuildFile; fileRef = A96863141AE6FD0B004FE1FE /* Galaxy.cpp */; };
		A96863C41AE6FD0E004FE1FE /* GameData.cpp in Sources */ = {isa = PBXBuildFile; fileRef = A96863161AE6FD0B004FE1FE /* GameData.cpp */; };
		A96863C51AE6FD0E004FE1FE /* GameEvent.cpp in Sources */ = {isa = PBXBuildFile; fileRef = A96863181AE6FD0B004FE1FE /* GameEvent.cpp */; };
		A96863C61AE6FD0E004FE1FE /* Government.cpp in Sources */ = {isa = PBXBuildFile; fileRef = A968631B1AE6FD0B004FE1FE /* Government.cpp */; };
		A96863C71AE6FD0E004FE1FE /* HailPanel.cpp in Sources */ = {isa = PBXBuildFile; fileRef = A968631D1AE6FD0B004FE1FE /* HailPanel.cpp */; };
		A96863C81AE6FD0E004FE1FE /* HiringPanel.cpp in Sources */ = {isa = PBXBuildFile; fileRef = A968631F1AE6FD0B004FE1FE /* HiringPanel.cpp */; };
		A96863C91AE6FD0E004FE1FE /* ImageBuffer.cpp in Sources */ = {isa = PBXBuildFile; fileRef = A96863211AE6FD0B004FE1FE /* ImageBuffer.cpp */; };
		A96863CB1AE6FD0E004FE1FE /* Information.cpp in Sources */ = {isa = PBXBuildFile; fileRef = A96863251AE6FD0B004FE1FE /* Information.cpp */; };
		A96863CC1AE6FD0E004FE1FE /* Interface.cpp in Sources */ = {isa = PBXBuildFile; fileRef = A96863271AE6FD0B004FE1FE /* Interface.cpp */; };
		A96863CD1AE6FD0E004FE1FE /* LineShader.cpp in Sources */ = {isa = PBXBuildFile; fileRef = A96863291AE6FD0B004FE1FE /* LineShader.cpp */; };
		A96863CE1AE6FD0E004FE1FE /* LoadPanel.cpp in Sources */ = {isa = PBXBuildFile; fileRef = A968632B1AE6FD0B004FE1FE /* LoadPanel.cpp */; };
		A96863CF1AE6FD0E004FE1FE /* LocationFilter.cpp in Sources */ = {isa = PBXBuildFile; fileRef = A968632D1AE6FD0B004FE1FE /* LocationFilter.cpp */; };
		A96863D01AE6FD0E004FE1FE /* main.cpp in Sources */ = {isa = PBXBuildFile; fileRef = A968632F1AE6FD0B004FE1FE /* main.cpp */; };
		A96863D11AE6FD0E004FE1FE /* MainPanel.cpp in Sources */ = {isa = PBXBuildFile; fileRef = A96863301AE6FD0B004FE1FE /* MainPanel.cpp */; };
		A96863D21AE6FD0E004FE1FE /* MapDetailPanel.cpp in Sources */ = {isa = PBXBuildFile; fileRef = A96863321AE6FD0C004FE1FE /* MapDetailPanel.cpp */; };
		A96863D31AE6FD0E004FE1FE /* MapPanel.cpp in Sources */ = {isa = PBXBuildFile; fileRef = A96863341AE6FD0C004FE1FE /* MapPanel.cpp */; };
		A96863D41AE6FD0E004FE1FE /* Mask.cpp in Sources */ = {isa = PBXBuildFile; fileRef = A96863361AE6FD0C004FE1FE /* Mask.cpp */; };
		A96863D51AE6FD0E004FE1FE /* MenuPanel.cpp in Sources */ = {isa = PBXBuildFile; fileRef = A96863381AE6FD0C004FE1FE /* MenuPanel.cpp */; };
		A96863D61AE6FD0E004FE1FE /* Messages.cpp in Sources */ = {isa = PBXBuildFile; fileRef = A968633A1AE6FD0C004FE1FE /* Messages.cpp */; };
		A96863D71AE6FD0E004FE1FE /* Mission.cpp in Sources */ = {isa = PBXBuildFile; fileRef = A968633C1AE6FD0C004FE1FE /* Mission.cpp */; };
		A96863D81AE6FD0E004FE1FE /* MissionAction.cpp in Sources */ = {isa = PBXBuildFile; fileRef = A968633E1AE6FD0C004FE1FE /* MissionAction.cpp */; };
		A96863D91AE6FD0E004FE1FE /* MissionPanel.cpp in Sources */ = {isa = PBXBuildFile; fileRef = A96863401AE6FD0C004FE1FE /* MissionPanel.cpp */; };
		A96863DA1AE6FD0E004FE1FE /* Mortgage.cpp in Sources */ = {isa = PBXBuildFile; fileRef = A96863421AE6FD0C004FE1FE /* Mortgage.cpp */; };
		A96863DB1AE6FD0E004FE1FE /* NPC.cpp in Sources */ = {isa = PBXBuildFile; fileRef = A96863441AE6FD0C004FE1FE /* NPC.cpp */; };
		A96863DC1AE6FD0E004FE1FE /* Outfit.cpp in Sources */ = {isa = PBXBuildFile; fileRef = A96863461AE6FD0C004FE1FE /* Outfit.cpp */; };
		A96863DD1AE6FD0E004FE1FE /* OutfitInfoDisplay.cpp in Sources */ = {isa = PBXBuildFile; fileRef = A96863481AE6FD0C004FE1FE /* OutfitInfoDisplay.cpp */; };
		A96863DE1AE6FD0E004FE1FE /* OutfitterPanel.cpp in Sources */ = {isa = PBXBuildFile; fileRef = A968634A1AE6FD0C004FE1FE /* OutfitterPanel.cpp */; };
		A96863DF1AE6FD0E004FE1FE /* OutlineShader.cpp in Sources */ = {isa = PBXBuildFile; fileRef = A968634C1AE6FD0C004FE1FE /* OutlineShader.cpp */; };
		A96863E01AE6FD0E004FE1FE /* Panel.cpp in Sources */ = {isa = PBXBuildFile; fileRef = A968634E1AE6FD0C004FE1FE /* Panel.cpp */; };
		A96863E11AE6FD0E004FE1FE /* Personality.cpp in Sources */ = {isa = PBXBuildFile; fileRef = A96863501AE6FD0C004FE1FE /* Personality.cpp */; };
		A96863E21AE6FD0E004FE1FE /* Phrase.cpp in Sources */ = {isa = PBXBuildFile; fileRef = A96863521AE6FD0C004FE1FE /* Phrase.cpp */; };
		A96863E31AE6FD0E004FE1FE /* Planet.cpp in Sources */ = {isa = PBXBuildFile; fileRef = A96863551AE6FD0C004FE1FE /* Planet.cpp */; };
		A96863E41AE6FD0E004FE1FE /* PlanetPanel.cpp in Sources */ = {isa = PBXBuildFile; fileRef = A96863571AE6FD0C004FE1FE /* PlanetPanel.cpp */; };
		A96863E51AE6FD0E004FE1FE /* PlayerInfo.cpp in Sources */ = {isa = PBXBuildFile; fileRef = A96863591AE6FD0C004FE1FE /* PlayerInfo.cpp */; };
		A96863E61AE6FD0E004FE1FE /* Point.cpp in Sources */ = {isa = PBXBuildFile; fileRef = A968635B1AE6FD0C004FE1FE /* Point.cpp */; };
		A96863E71AE6FD0E004FE1FE /* PointerShader.cpp in Sources */ = {isa = PBXBuildFile; fileRef = A968635D1AE6FD0C004FE1FE /* PointerShader.cpp */; };
		A96863E81AE6FD0E004FE1FE /* Politics.cpp in Sources */ = {isa = PBXBuildFile; fileRef = A968635F1AE6FD0C004FE1FE /* Politics.cpp */; };
		A96863E91AE6FD0E004FE1FE /* Preferences.cpp in Sources */ = {isa = PBXBuildFile; fileRef = A96863611AE6FD0C004FE1FE /* Preferences.cpp */; };
		A96863EA1AE6FD0E004FE1FE /* PreferencesPanel.cpp in Sources */ = {isa = PBXBuildFile; fileRef = A96863631AE6FD0C004FE1FE /* PreferencesPanel.cpp */; };
		A96863EB1AE6FD0E004FE1FE /* Projectile.cpp in Sources */ = {isa = PBXBuildFile; fileRef = A96863651AE6FD0C004FE1FE /* Projectile.cpp */; };
		A96863EC1AE6FD0E004FE1FE /* Radar.cpp in Sources */ = {isa = PBXBuildFile; fileRef = A96863671AE6FD0C004FE1FE /* Radar.cpp */; };
		A96863ED1AE6FD0E004FE1FE /* Random.cpp in Sources */ = {isa = PBXBuildFile; fileRef = A96863691AE6FD0D004FE1FE /* Random.cpp */; };
		A96863EE1AE6FD0E004FE1FE /* RingShader.cpp in Sources */ = {isa = PBXBuildFile; fileRef = A968636B1AE6FD0D004FE1FE /* RingShader.cpp */; };
		A96863EF1AE6FD0E004FE1FE /* SavedGame.cpp in Sources */ = {isa = PBXBuildFile; fileRef = A968636E1AE6FD0D004FE1FE /* SavedGame.cpp */; };
		A96863F01AE6FD0E004FE1FE /* Screen.cpp in Sources */ = {isa = PBXBuildFile; fileRef = A96863701AE6FD0D004FE1FE /* Screen.cpp */; };
		A96863F11AE6FD0E004FE1FE /* Shader.cpp in Sources */ = {isa = PBXBuildFile; fileRef = A96863731AE6FD0D004FE1FE /* Shader.cpp */; };
		A96863F21AE6FD0E004FE1FE /* Ship.cpp in Sources */ = {isa = PBXBuildFile; fileRef = A96863761AE6FD0D004FE1FE /* Ship.cpp */; };
		A96863F31AE6FD0E004FE1FE /* ShipEvent.cpp in Sources */ = {isa = PBXBuildFile; fileRef = A96863781AE6FD0D004FE1FE /* ShipEvent.cpp */; };
		A96863F41AE6FD0E004FE1FE /* ShipInfoDisplay.cpp in Sources */ = {isa = PBXBuildFile; fileRef = A968637A1AE6FD0D004FE1FE /* ShipInfoDisplay.cpp */; };
		A96863F51AE6FD0E004FE1FE /* ShipyardPanel.cpp in Sources */ = {isa = PBXBuildFile; fileRef = A968637C1AE6FD0D004FE1FE /* ShipyardPanel.cpp */; };
		A96863F61AE6FD0E004FE1FE /* ShopPanel.cpp in Sources */ = {isa = PBXBuildFile; fileRef = A968637E1AE6FD0D004FE1FE /* ShopPanel.cpp */; };
		A96863F71AE6FD0E004FE1FE /* Sound.cpp in Sources */ = {isa = PBXBuildFile; fileRef = A96863801AE6FD0D004FE1FE /* Sound.cpp */; };
		A96863F81AE6FD0E004FE1FE /* SpaceportPanel.cpp in Sources */ = {isa = PBXBuildFile; fileRef = A96863821AE6FD0D004FE1FE /* SpaceportPanel.cpp */; };
		A96863F91AE6FD0E004FE1FE /* Sprite.cpp in Sources */ = {isa = PBXBuildFile; fileRef = A96863841AE6FD0D004FE1FE /* Sprite.cpp */; };
		A96863FA1AE6FD0E004FE1FE /* SpriteQueue.cpp in Sources */ = {isa = PBXBuildFile; fileRef = A96863861AE6FD0D004FE1FE /* SpriteQueue.cpp */; };
		A96863FB1AE6FD0E004FE1FE /* SpriteSet.cpp in Sources */ = {isa = PBXBuildFile; fileRef = A96863881AE6FD0D004FE1FE /* SpriteSet.cpp */; };
		A96863FC1AE6FD0E004FE1FE /* SpriteShader.cpp in Sources */ = {isa = PBXBuildFile; fileRef = A968638A1AE6FD0D004FE1FE /* SpriteShader.cpp */; };
		A96863FD1AE6FD0E004FE1FE /* StarField.cpp in Sources */ = {isa = PBXBuildFile; fileRef = A968638C1AE6FD0D004FE1FE /* StarField.cpp */; };
		A96863FE1AE6FD0E004FE1FE /* StartConditions.cpp in Sources */ = {isa = PBXBuildFile; fileRef = A968638E1AE6FD0D004FE1FE /* StartConditions.cpp */; };
		A96863FF1AE6FD0E004FE1FE /* StellarObject.cpp in Sources */ = {isa = PBXBuildFile; fileRef = A96863901AE6FD0D004FE1FE /* StellarObject.cpp */; };
		A96864001AE6FD0E004FE1FE /* System.cpp in Sources */ = {isa = PBXBuildFile; fileRef = A96863921AE6FD0D004FE1FE /* System.cpp */; };
		A96864011AE6FD0E004FE1FE /* Table.cpp in Sources */ = {isa = PBXBuildFile; fileRef = A96863941AE6FD0D004FE1FE /* Table.cpp */; };
		A96864021AE6FD0E004FE1FE /* Trade.cpp in Sources */ = {isa = PBXBuildFile; fileRef = A96863961AE6FD0D004FE1FE /* Trade.cpp */; };
		A96864031AE6FD0E004FE1FE /* TradingPanel.cpp in Sources */ = {isa = PBXBuildFile; fileRef = A96863981AE6FD0D004FE1FE /* TradingPanel.cpp */; };
		A96864041AE6FD0E004FE1FE /* UI.cpp in Sources */ = {isa = PBXBuildFile; fileRef = A968639A1AE6FD0D004FE1FE /* UI.cpp */; };
		A96864051AE6FD0E004FE1FE /* Weapon.cpp in Sources */ = {isa = PBXBuildFile; fileRef = A968639C1AE6FD0D004FE1FE /* Weapon.cpp */; };
		A97C24EA1B17BE35007DDFA1 /* MapOutfitterPanel.cpp in Sources */ = {isa = PBXBuildFile; fileRef = A97C24E81B17BE35007DDFA1 /* MapOutfitterPanel.cpp */; };
		A97C24ED1B17BE3C007DDFA1 /* MapShipyardPanel.cpp in Sources */ = {isa = PBXBuildFile; fileRef = A97C24EB1B17BE3C007DDFA1 /* MapShipyardPanel.cpp */; };
		A98150821EA9634A00428AD6 /* ShipInfoPanel.cpp in Sources */ = {isa = PBXBuildFile; fileRef = A98150801EA9634A00428AD6 /* ShipInfoPanel.cpp */; };
		A98150851EA9635D00428AD6 /* PlayerInfoPanel.cpp in Sources */ = {isa = PBXBuildFile; fileRef = A98150831EA9635D00428AD6 /* PlayerInfoPanel.cpp */; };
		A99F7A50195DF3E8002C30B8 /* Images.xcassets in Resources */ = {isa = PBXBuildFile; fileRef = A99F7A4F195DF3E8002C30B8 /* Images.xcassets */; };
		A99F7AF5195DF44C002C30B8 /* credits.txt in Resources */ = {isa = PBXBuildFile; fileRef = A99F7A6F195DF44B002C30B8 /* credits.txt */; };
		A99F7B08195DF44C002C30B8 /* keys.txt in Resources */ = {isa = PBXBuildFile; fileRef = A99F7A94195DF44B002C30B8 /* keys.txt */; };
		A99F7B09195DF44C002C30B8 /* license.txt in Resources */ = {isa = PBXBuildFile; fileRef = A99F7A95195DF44B002C30B8 /* license.txt */; };
		A99F7B34195DF45E002C30B8 /* data in Resources */ = {isa = PBXBuildFile; fileRef = A99F7B32195DF45E002C30B8 /* data */; };
		A99F7B35195DF45E002C30B8 /* images in Resources */ = {isa = PBXBuildFile; fileRef = A99F7B33195DF45E002C30B8 /* images */; };
		A9A5297419996C9F002D7C35 /* sounds in Resources */ = {isa = PBXBuildFile; fileRef = A9A5297319996C9F002D7C35 /* sounds */; };
		A9A5297619996CC3002D7C35 /* OpenAL.framework in Frameworks */ = {isa = PBXBuildFile; fileRef = A9A5297519996CC3002D7C35 /* OpenAL.framework */; };
		A9B99D021C616AD000BE7C2E /* ItemInfoDisplay.cpp in Sources */ = {isa = PBXBuildFile; fileRef = A9B99D001C616AD000BE7C2E /* ItemInfoDisplay.cpp */; };
		A9B99D051C616AF200BE7C2E /* MapSalesPanel.cpp in Sources */ = {isa = PBXBuildFile; fileRef = A9B99D031C616AF200BE7C2E /* MapSalesPanel.cpp */; };
		A9BDFB541E00B8AA00A6B27E /* Music.cpp in Sources */ = {isa = PBXBuildFile; fileRef = A9BDFB521E00B8AA00A6B27E /* Music.cpp */; };
		A9BDFB561E00B94700A6B27E /* libmad.0.dylib in Frameworks */ = {isa = PBXBuildFile; fileRef = A9BDFB551E00B94700A6B27E /* libmad.0.dylib */; };
		A9BDFB571E00BD6A00A6B27E /* libmad.0.dylib in CopyFiles */ = {isa = PBXBuildFile; fileRef = A9BDFB551E00B94700A6B27E /* libmad.0.dylib */; settings = {ATTRIBUTES = (CodeSignOnCopy, ); }; };
		A9C70E101C0E5B51000B3D14 /* File.cpp in Sources */ = {isa = PBXBuildFile; fileRef = A9C70E0E1C0E5B51000B3D14 /* File.cpp */; };
		A9CC526D1950C9F6004E4E22 /* Cocoa.framework in Frameworks */ = {isa = PBXBuildFile; fileRef = A9CC526C1950C9F6004E4E22 /* Cocoa.framework */; };
		A9D40D1A195DFAA60086EE52 /* OpenGL.framework in Frameworks */ = {isa = PBXBuildFile; fileRef = A9D40D19195DFAA60086EE52 /* OpenGL.framework */; };
<<<<<<< HEAD
		B59015FB21ED2DD100799178 /* libpangocairo-1.0.0.dylib in Frameworks */ = {isa = PBXBuildFile; fileRef = B59015FA21ED2DD100799178 /* libpangocairo-1.0.0.dylib */; };
		B59015FE21ED2E7400799178 /* libpangocairo-1.0.0.dylib in CopyFiles */ = {isa = PBXBuildFile; fileRef = B59015FA21ED2DD100799178 /* libpangocairo-1.0.0.dylib */; settings = {ATTRIBUTES = (CodeSignOnCopy, ); }; };
		B590160021ED2EC400799178 /* libpango-1.0.0.dylib in Frameworks */ = {isa = PBXBuildFile; fileRef = B59015FF21ED2EC400799178 /* libpango-1.0.0.dylib */; };
		B590160121ED2ECC00799178 /* libpango-1.0.0.dylib in CopyFiles */ = {isa = PBXBuildFile; fileRef = B59015FF21ED2EC400799178 /* libpango-1.0.0.dylib */; settings = {ATTRIBUTES = (CodeSignOnCopy, ); }; };
		B590160321ED330400799178 /* libglib-2.0.0.dylib in Frameworks */ = {isa = PBXBuildFile; fileRef = B590160221ED330400799178 /* libglib-2.0.0.dylib */; };
		B590160421ED330900799178 /* libglib-2.0.0.dylib in CopyFiles */ = {isa = PBXBuildFile; fileRef = B590160221ED330400799178 /* libglib-2.0.0.dylib */; settings = {ATTRIBUTES = (CodeSignOnCopy, ); }; };
		B590160621ED3D0C00799178 /* libcairo.2.dylib in Frameworks */ = {isa = PBXBuildFile; fileRef = B590160521ED3D0C00799178 /* libcairo.2.dylib */; };
		B590160721ED3D1000799178 /* libcairo.2.dylib in CopyFiles */ = {isa = PBXBuildFile; fileRef = B590160521ED3D0C00799178 /* libcairo.2.dylib */; settings = {ATTRIBUTES = (CodeSignOnCopy, ); }; };
		B590160921ED3F7900799178 /* libfontconfig.1.dylib in Frameworks */ = {isa = PBXBuildFile; fileRef = B590160821ED3F7900799178 /* libfontconfig.1.dylib */; };
		B590160A21ED3F7C00799178 /* libfontconfig.1.dylib in CopyFiles */ = {isa = PBXBuildFile; fileRef = B590160821ED3F7900799178 /* libfontconfig.1.dylib */; settings = {ATTRIBUTES = (CodeSignOnCopy, ); }; };
		B590160C21ED43EB00799178 /* libgobject-2.0.0.dylib in Frameworks */ = {isa = PBXBuildFile; fileRef = B590160B21ED43EB00799178 /* libgobject-2.0.0.dylib */; };
		B590160D21ED43EF00799178 /* libgobject-2.0.0.dylib in CopyFiles */ = {isa = PBXBuildFile; fileRef = B590160B21ED43EB00799178 /* libgobject-2.0.0.dylib */; settings = {ATTRIBUTES = (CodeSignOnCopy, ); }; };
		B590161021ED49F300799178 /* Cache.cpp in Sources */ = {isa = PBXBuildFile; fileRef = B590160F21ED49F200799178 /* Cache.cpp */; };
=======
>>>>>>> 5bbe1d8c
		AFF742E3BAA4AD9A5D001460 /* alignment.hpp in Headers */ = {isa = PBXBuildFile; fileRef = 13B643F6BEC24349F9BC9F42 /* alignment.hpp */; settings = {ATTRIBUTES = (Project, ); }; };
		B55C239D2303CE8B005C1A14 /* GameWindow.cpp in Sources */ = {isa = PBXBuildFile; fileRef = B55C239B2303CE8A005C1A14 /* GameWindow.cpp */; };
		B590161321ED4A0F00799178 /* Utf8.cpp in Sources */ = {isa = PBXBuildFile; fileRef = B590161121ED4A0E00799178 /* Utf8.cpp */; };
		B5DDA6942001B7F600DBA76A /* News.cpp in Sources */ = {isa = PBXBuildFile; fileRef = B5DDA6922001B7F600DBA76A /* News.cpp */; };
		C7354A3E9C53D6C5E3CC352F /* TestData.cpp in Sources */ = {isa = PBXBuildFile; fileRef = 02D34A71AE3BC4C93FC6865B /* TestData.cpp */; };
		C4264774A89C0001B6FFC60E /* Hazard.cpp in Sources */ = {isa = PBXBuildFile; fileRef = C49D4EA08DF168A83B1C7B07 /* Hazard.cpp */; };
		DF8D57E11FC25842001525DA /* Dictionary.cpp in Sources */ = {isa = PBXBuildFile; fileRef = DF8D57DF1FC25842001525DA /* Dictionary.cpp */; };
		DF8D57E51FC25889001525DA /* Visual.cpp in Sources */ = {isa = PBXBuildFile; fileRef = DF8D57E21FC25889001525DA /* Visual.cpp */; };
		DFAAE2A61FD4A25C0072C0A8 /* BatchDrawList.cpp in Sources */ = {isa = PBXBuildFile; fileRef = DFAAE2A21FD4A25C0072C0A8 /* BatchDrawList.cpp */; };
		DFAAE2A71FD4A25C0072C0A8 /* BatchShader.cpp in Sources */ = {isa = PBXBuildFile; fileRef = DFAAE2A41FD4A25C0072C0A8 /* BatchShader.cpp */; };
		DFAAE2AA1FD4A27B0072C0A8 /* ImageSet.cpp in Sources */ = {isa = PBXBuildFile; fileRef = DFAAE2A81FD4A27B0072C0A8 /* ImageSet.cpp */; };
		F55745BDBC50E15DCEB2ED5B /* layout.hpp in Headers */ = {isa = PBXBuildFile; fileRef = 9BCF4321AF819E944EC02FB9 /* layout.hpp */; settings = {ATTRIBUTES = (Project, ); }; };
/* End PBXBuildFile section */

/* Begin PBXCopyFilesBuildPhase section */
		A93931ED19880ECA00C2A87B /* CopyFiles */ = {
			isa = PBXCopyFilesBuildPhase;
			buildActionMask = 2147483647;
			dstPath = "";
			dstSubfolderSpec = 10;
			files = (
				B590160121ED2ECC00799178 /* libpango-1.0.0.dylib in CopyFiles */,
				4C2DEF57201B90310062315E /* libSDL2-2.0.0.dylib in CopyFiles */,
				A9BDFB571E00BD6A00A6B27E /* libmad.0.dylib in CopyFiles */,
				B590160421ED330900799178 /* libglib-2.0.0.dylib in CopyFiles */,
				B59015FE21ED2E7400799178 /* libpangocairo-1.0.0.dylib in CopyFiles */,
				B590160A21ED3F7C00799178 /* libfontconfig.1.dylib in CopyFiles */,
				B590160D21ED43EF00799178 /* libgobject-2.0.0.dylib in CopyFiles */,
				A93931FF1988136F00C2A87B /* libpng16.16.dylib in CopyFiles */,
				A93931FE1988136E00C2A87B /* libturbojpeg.0.dylib in CopyFiles */,
				B590160721ED3D1000799178 /* libcairo.2.dylib in CopyFiles */,
			);
			runOnlyForDeploymentPostprocessing = 0;
		};
/* End PBXCopyFilesBuildPhase section */

/* Begin PBXFileReference section */
		02D34A71AE3BC4C93FC6865B /* TestData.cpp */ = {isa = PBXFileReference; fileEncoding = 4; lastKnownFileType = sourcecode.cpp.cpp; name = TestData.cpp; path = source/TestData.cpp; sourceTree = "<group>"; };
		13B643F6BEC24349F9BC9F42 /* alignment.hpp */ = {isa = PBXFileReference; fileEncoding = 4; lastKnownFileType = sourcecode.c.h; name = alignment.hpp; path = source/text/alignment.hpp; sourceTree = "<group>"; };
		2CA44855BD0AFF45DCAEEA5D /* truncate.hpp */ = {isa = PBXFileReference; fileEncoding = 4; lastKnownFileType = sourcecode.c.h; name = truncate.hpp; path = source/text/truncate.hpp; sourceTree = "<group>"; };
		2E1E458DB603BF979429117C /* DisplayText.cpp */ = {isa = PBXFileReference; fileEncoding = 4; lastKnownFileType = sourcecode.cpp.cpp; name = DisplayText.cpp; path = source/text/DisplayText.cpp; sourceTree = "<group>"; };
		2E644A108BCD762A2A1A899C /* Hazard.h */ = {isa = PBXFileReference; fileEncoding = 4; lastKnownFileType = sourcecode.c.h; name = Hazard.h; path = source/Hazard.h; sourceTree = "<group>"; };
<<<<<<< HEAD
		13B643F6BEC24349F9BC9F42 /* alignment.hpp */ = {isa = PBXFileReference; fileEncoding = 4; lastKnownFileType = sourcecode.c.h; name = alignment.hpp; path = source/text/alignment.hpp; sourceTree = "<group>"; };
		2CA44855BD0AFF45DCAEEA5D /* truncate.hpp */ = {isa = PBXFileReference; fileEncoding = 4; lastKnownFileType = sourcecode.c.h; name = truncate.hpp; path = source/text/truncate.hpp; sourceTree = "<group>"; };
		2E1E458DB603BF979429117C /* DisplayText.cpp */ = {isa = PBXFileReference; fileEncoding = 4; lastKnownFileType = sourcecode.cpp.cpp; name = DisplayText.cpp; path = source/text/DisplayText.cpp; sourceTree = "<group>"; };
=======
		2E8047A8987DD8EC99FF8E2E /* Test.cpp */ = {isa = PBXFileReference; fileEncoding = 4; lastKnownFileType = sourcecode.cpp.cpp; name = Test.cpp; path = source/Test.cpp; sourceTree = "<group>"; };
>>>>>>> 5bbe1d8c
		4C2DEF55201B8FAD0062315E /* libSDL2-2.0.0.dylib */ = {isa = PBXFileReference; lastKnownFileType = "compiled.mach-o.dylib"; name = "libSDL2-2.0.0.dylib"; path = "/usr/local/lib/libSDL2-2.0.0.dylib"; sourceTree = "<absolute>"; };
		5155CD711DBB9FF900EF090B /* Depreciation.cpp */ = {isa = PBXFileReference; fileEncoding = 4; lastKnownFileType = sourcecode.cpp.cpp; name = Depreciation.cpp; path = source/Depreciation.cpp; sourceTree = "<group>"; };
		5155CD721DBB9FF900EF090B /* Depreciation.h */ = {isa = PBXFileReference; fileEncoding = 4; lastKnownFileType = sourcecode.c.h; name = Depreciation.h; path = source/Depreciation.h; sourceTree = "<group>"; };
		5CE3475B85CE8C48D98664B7 /* Test.h */ = {isa = PBXFileReference; fileEncoding = 4; lastKnownFileType = sourcecode.c.h; name = Test.h; path = source/Test.h; sourceTree = "<group>"; };
		6245F8231D301C7400A7A094 /* Body.cpp */ = {isa = PBXFileReference; fileEncoding = 4; lastKnownFileType = sourcecode.cpp.cpp; name = Body.cpp; path = source/Body.cpp; sourceTree = "<group>"; };
		6245F8241D301C7400A7A094 /* Body.h */ = {isa = PBXFileReference; fileEncoding = 4; lastKnownFileType = sourcecode.c.h; name = Body.h; path = source/Body.h; sourceTree = "<group>"; };
		6245F8261D301C9000A7A094 /* Hardpoint.cpp */ = {isa = PBXFileReference; fileEncoding = 4; lastKnownFileType = sourcecode.cpp.cpp; name = Hardpoint.cpp; path = source/Hardpoint.cpp; sourceTree = "<group>"; };
		6245F8271D301C9000A7A094 /* Hardpoint.h */ = {isa = PBXFileReference; fileEncoding = 4; lastKnownFileType = sourcecode.c.h; name = Hardpoint.h; path = source/Hardpoint.h; sourceTree = "<group>"; };
		628BDAED1CC5DC950062BCD2 /* PlanetLabel.cpp */ = {isa = PBXFileReference; fileEncoding = 4; lastKnownFileType = sourcecode.cpp.cpp; name = PlanetLabel.cpp; path = source/PlanetLabel.cpp; sourceTree = "<group>"; };
		628BDAEE1CC5DC950062BCD2 /* PlanetLabel.h */ = {isa = PBXFileReference; fileEncoding = 4; lastKnownFileType = sourcecode.c.h; name = PlanetLabel.h; path = source/PlanetLabel.h; sourceTree = "<group>"; };
		62A405B81D47DA4D0054F6A0 /* FogShader.cpp */ = {isa = PBXFileReference; fileEncoding = 4; lastKnownFileType = sourcecode.cpp.cpp; name = FogShader.cpp; path = source/FogShader.cpp; sourceTree = "<group>"; };
		62A405B91D47DA4D0054F6A0 /* FogShader.h */ = {isa = PBXFileReference; fileEncoding = 4; lastKnownFileType = sourcecode.c.h; name = FogShader.h; path = source/FogShader.h; sourceTree = "<group>"; };
		62C311181CE172D000409D91 /* Flotsam.cpp */ = {isa = PBXFileReference; fileEncoding = 4; lastKnownFileType = sourcecode.cpp.cpp; name = Flotsam.cpp; path = source/Flotsam.cpp; sourceTree = "<group>"; };
		62C311191CE172D000409D91 /* Flotsam.h */ = {isa = PBXFileReference; fileEncoding = 4; lastKnownFileType = sourcecode.c.h; name = Flotsam.h; path = source/Flotsam.h; sourceTree = "<group>"; };
		6A5716311E25BE6F00585EB2 /* CollisionSet.cpp */ = {isa = PBXFileReference; fileEncoding = 4; lastKnownFileType = sourcecode.cpp.cpp; name = CollisionSet.cpp; path = source/CollisionSet.cpp; sourceTree = "<group>"; };
		6A5716321E25BE6F00585EB2 /* CollisionSet.h */ = {isa = PBXFileReference; fileEncoding = 4; lastKnownFileType = sourcecode.c.h; name = CollisionSet.h; path = source/CollisionSet.h; sourceTree = "<group>"; };
		9DA14712A9C68E00FBFD9C72 /* TestData.h */ = {isa = PBXFileReference; fileEncoding = 4; lastKnownFileType = sourcecode.c.h; name = TestData.h; path = source/TestData.h; sourceTree = "<group>"; };
		8E8A4C648B242742B22A34FA /* Weather.cpp */ = {isa = PBXFileReference; fileEncoding = 4; lastKnownFileType = sourcecode.cpp.cpp; name = Weather.cpp; path = source/Weather.cpp; sourceTree = "<group>"; };
		9BCF4321AF819E944EC02FB9 /* layout.hpp */ = {isa = PBXFileReference; fileEncoding = 4; lastKnownFileType = sourcecode.c.h; name = layout.hpp; path = source/text/layout.hpp; sourceTree = "<group>"; };
		A90633FD1EE602FD000DA6C0 /* LogbookPanel.cpp */ = {isa = PBXFileReference; fileEncoding = 4; lastKnownFileType = sourcecode.cpp.cpp; name = LogbookPanel.cpp; path = source/LogbookPanel.cpp; sourceTree = "<group>"; };
		A90633FE1EE602FD000DA6C0 /* LogbookPanel.h */ = {isa = PBXFileReference; fileEncoding = 4; lastKnownFileType = sourcecode.c.h; name = LogbookPanel.h; path = source/LogbookPanel.h; sourceTree = "<group>"; };
		A90C15D71D5BD55700708F3A /* Minable.cpp */ = {isa = PBXFileReference; fileEncoding = 4; lastKnownFileType = sourcecode.cpp.cpp; name = Minable.cpp; path = source/Minable.cpp; sourceTree = "<group>"; };
		A90C15D81D5BD55700708F3A /* Minable.h */ = {isa = PBXFileReference; fileEncoding = 4; lastKnownFileType = sourcecode.c.h; name = Minable.h; path = source/Minable.h; sourceTree = "<group>"; };
		A90C15DA1D5BD56800708F3A /* Rectangle.cpp */ = {isa = PBXFileReference; fileEncoding = 4; lastKnownFileType = sourcecode.cpp.cpp; name = Rectangle.cpp; path = source/Rectangle.cpp; sourceTree = "<group>"; };
		A90C15DB1D5BD56800708F3A /* Rectangle.h */ = {isa = PBXFileReference; fileEncoding = 4; lastKnownFileType = sourcecode.c.h; name = Rectangle.h; path = source/Rectangle.h; sourceTree = "<group>"; };
		A93931FA1988135200C2A87B /* libturbojpeg.0.dylib */ = {isa = PBXFileReference; lastKnownFileType = "compiled.mach-o.dylib"; name = libturbojpeg.0.dylib; path = "/usr/local/opt/libjpeg-turbo/lib/libturbojpeg.0.dylib"; sourceTree = "<absolute>"; };
		A93931FC1988136B00C2A87B /* libpng16.16.dylib */ = {isa = PBXFileReference; lastKnownFileType = "compiled.mach-o.dylib"; name = libpng16.16.dylib; path = /usr/local/lib/libpng16.16.dylib; sourceTree = "<absolute>"; };
		A94408A41982F3E600610427 /* endless-sky.iconset */ = {isa = PBXFileReference; lastKnownFileType = folder.iconset; name = "endless-sky.iconset"; path = "icons/endless-sky.iconset"; sourceTree = "<group>"; };
		A966A5A91B964E6300DFF69C /* Person.cpp */ = {isa = PBXFileReference; fileEncoding = 4; lastKnownFileType = sourcecode.cpp.cpp; name = Person.cpp; path = source/Person.cpp; sourceTree = "<group>"; };
		A966A5AA1B964E6300DFF69C /* Person.h */ = {isa = PBXFileReference; fileEncoding = 4; lastKnownFileType = sourcecode.c.h; name = Person.h; path = source/Person.h; sourceTree = "<group>"; };
		A96862CD1AE6FD0A004FE1FE /* Account.cpp */ = {isa = PBXFileReference; fileEncoding = 4; lastKnownFileType = sourcecode.cpp.cpp; name = Account.cpp; path = source/Account.cpp; sourceTree = "<group>"; };
		A96862CE1AE6FD0A004FE1FE /* Account.h */ = {isa = PBXFileReference; fileEncoding = 4; lastKnownFileType = sourcecode.c.h; name = Account.h; path = source/Account.h; sourceTree = "<group>"; };
		A96862CF1AE6FD0A004FE1FE /* AI.cpp */ = {isa = PBXFileReference; fileEncoding = 4; lastKnownFileType = sourcecode.cpp.cpp; name = AI.cpp; path = source/AI.cpp; sourceTree = "<group>"; };
		A96862D01AE6FD0A004FE1FE /* AI.h */ = {isa = PBXFileReference; fileEncoding = 4; lastKnownFileType = sourcecode.c.h; name = AI.h; path = source/AI.h; sourceTree = "<group>"; };
		A96862D11AE6FD0A004FE1FE /* Angle.cpp */ = {isa = PBXFileReference; fileEncoding = 4; lastKnownFileType = sourcecode.cpp.cpp; name = Angle.cpp; path = source/Angle.cpp; sourceTree = "<group>"; };
		A96862D21AE6FD0A004FE1FE /* Angle.h */ = {isa = PBXFileReference; fileEncoding = 4; lastKnownFileType = sourcecode.c.h; name = Angle.h; path = source/Angle.h; sourceTree = "<group>"; };
		A96862D51AE6FD0A004FE1FE /* Armament.cpp */ = {isa = PBXFileReference; fileEncoding = 4; lastKnownFileType = sourcecode.cpp.cpp; name = Armament.cpp; path = source/Armament.cpp; sourceTree = "<group>"; };
		A96862D61AE6FD0A004FE1FE /* Armament.h */ = {isa = PBXFileReference; fileEncoding = 4; lastKnownFileType = sourcecode.c.h; name = Armament.h; path = source/Armament.h; sourceTree = "<group>"; };
		A96862D71AE6FD0A004FE1FE /* AsteroidField.cpp */ = {isa = PBXFileReference; fileEncoding = 4; lastKnownFileType = sourcecode.cpp.cpp; name = AsteroidField.cpp; path = source/AsteroidField.cpp; sourceTree = "<group>"; };
		A96862D81AE6FD0A004FE1FE /* AsteroidField.h */ = {isa = PBXFileReference; fileEncoding = 4; lastKnownFileType = sourcecode.c.h; name = AsteroidField.h; path = source/AsteroidField.h; sourceTree = "<group>"; };
		A96862D91AE6FD0A004FE1FE /* Audio.cpp */ = {isa = PBXFileReference; fileEncoding = 4; lastKnownFileType = sourcecode.cpp.cpp; name = Audio.cpp; path = source/Audio.cpp; sourceTree = "<group>"; };
		A96862DA1AE6FD0A004FE1FE /* Audio.h */ = {isa = PBXFileReference; fileEncoding = 4; lastKnownFileType = sourcecode.c.h; name = Audio.h; path = source/Audio.h; sourceTree = "<group>"; };
		A96862DB1AE6FD0A004FE1FE /* BankPanel.cpp */ = {isa = PBXFileReference; fileEncoding = 4; lastKnownFileType = sourcecode.cpp.cpp; name = BankPanel.cpp; path = source/BankPanel.cpp; sourceTree = "<group>"; };
		A96862DC1AE6FD0A004FE1FE /* BankPanel.h */ = {isa = PBXFileReference; fileEncoding = 4; lastKnownFileType = sourcecode.c.h; name = BankPanel.h; path = source/BankPanel.h; sourceTree = "<group>"; };
		A96862DF1AE6FD0A004FE1FE /* BoardingPanel.cpp */ = {isa = PBXFileReference; fileEncoding = 4; lastKnownFileType = sourcecode.cpp.cpp; name = BoardingPanel.cpp; path = source/BoardingPanel.cpp; sourceTree = "<group>"; };
		A96862E01AE6FD0A004FE1FE /* BoardingPanel.h */ = {isa = PBXFileReference; fileEncoding = 4; lastKnownFileType = sourcecode.c.h; name = BoardingPanel.h; path = source/BoardingPanel.h; sourceTree = "<group>"; };
		A96862E11AE6FD0A004FE1FE /* CaptureOdds.cpp */ = {isa = PBXFileReference; fileEncoding = 4; lastKnownFileType = sourcecode.cpp.cpp; name = CaptureOdds.cpp; path = source/CaptureOdds.cpp; sourceTree = "<group>"; };
		A96862E21AE6FD0A004FE1FE /* CaptureOdds.h */ = {isa = PBXFileReference; fileEncoding = 4; lastKnownFileType = sourcecode.c.h; name = CaptureOdds.h; path = source/CaptureOdds.h; sourceTree = "<group>"; };
		A96862E31AE6FD0A004FE1FE /* CargoHold.cpp */ = {isa = PBXFileReference; fileEncoding = 4; lastKnownFileType = sourcecode.cpp.cpp; name = CargoHold.cpp; path = source/CargoHold.cpp; sourceTree = "<group>"; };
		A96862E41AE6FD0A004FE1FE /* CargoHold.h */ = {isa = PBXFileReference; fileEncoding = 4; lastKnownFileType = sourcecode.c.h; name = CargoHold.h; path = source/CargoHold.h; sourceTree = "<group>"; };
		A96862E51AE6FD0A004FE1FE /* ClickZone.h */ = {isa = PBXFileReference; fileEncoding = 4; lastKnownFileType = sourcecode.c.h; name = ClickZone.h; path = source/ClickZone.h; sourceTree = "<group>"; };
		A96862E61AE6FD0A004FE1FE /* Color.cpp */ = {isa = PBXFileReference; fileEncoding = 4; lastKnownFileType = sourcecode.cpp.cpp; name = Color.cpp; path = source/Color.cpp; sourceTree = "<group>"; };
		A96862E71AE6FD0A004FE1FE /* Color.h */ = {isa = PBXFileReference; fileEncoding = 4; lastKnownFileType = sourcecode.c.h; name = Color.h; path = source/Color.h; sourceTree = "<group>"; };
		A96862E81AE6FD0A004FE1FE /* Command.cpp */ = {isa = PBXFileReference; fileEncoding = 4; lastKnownFileType = sourcecode.cpp.cpp; name = Command.cpp; path = source/Command.cpp; sourceTree = "<group>"; };
		A96862E91AE6FD0A004FE1FE /* Command.h */ = {isa = PBXFileReference; fileEncoding = 4; lastKnownFileType = sourcecode.c.h; name = Command.h; path = source/Command.h; sourceTree = "<group>"; };
		A96862EA1AE6FD0A004FE1FE /* ConditionSet.cpp */ = {isa = PBXFileReference; fileEncoding = 4; lastKnownFileType = sourcecode.cpp.cpp; name = ConditionSet.cpp; path = source/ConditionSet.cpp; sourceTree = "<group>"; };
		A96862EB1AE6FD0A004FE1FE /* ConditionSet.h */ = {isa = PBXFileReference; fileEncoding = 4; lastKnownFileType = sourcecode.c.h; name = ConditionSet.h; path = source/ConditionSet.h; sourceTree = "<group>"; };
		A96862EC1AE6FD0A004FE1FE /* Conversation.cpp */ = {isa = PBXFileReference; fileEncoding = 4; lastKnownFileType = sourcecode.cpp.cpp; name = Conversation.cpp; path = source/Conversation.cpp; sourceTree = "<group>"; };
		A96862ED1AE6FD0A004FE1FE /* Conversation.h */ = {isa = PBXFileReference; fileEncoding = 4; lastKnownFileType = sourcecode.c.h; name = Conversation.h; path = source/Conversation.h; sourceTree = "<group>"; };
		A96862EE1AE6FD0A004FE1FE /* ConversationPanel.cpp */ = {isa = PBXFileReference; fileEncoding = 4; lastKnownFileType = sourcecode.cpp.cpp; name = ConversationPanel.cpp; path = source/ConversationPanel.cpp; sourceTree = "<group>"; };
		A96862EF1AE6FD0A004FE1FE /* ConversationPanel.h */ = {isa = PBXFileReference; fileEncoding = 4; lastKnownFileType = sourcecode.c.h; name = ConversationPanel.h; path = source/ConversationPanel.h; sourceTree = "<group>"; };
		A96862F01AE6FD0A004FE1FE /* DataFile.cpp */ = {isa = PBXFileReference; fileEncoding = 4; lastKnownFileType = sourcecode.cpp.cpp; name = DataFile.cpp; path = source/DataFile.cpp; sourceTree = "<group>"; };
		A96862F11AE6FD0A004FE1FE /* DataFile.h */ = {isa = PBXFileReference; fileEncoding = 4; lastKnownFileType = sourcecode.c.h; name = DataFile.h; path = source/DataFile.h; sourceTree = "<group>"; };
		A96862F21AE6FD0A004FE1FE /* DataNode.cpp */ = {isa = PBXFileReference; fileEncoding = 4; lastKnownFileType = sourcecode.cpp.cpp; name = DataNode.cpp; path = source/DataNode.cpp; sourceTree = "<group>"; };
		A96862F31AE6FD0A004FE1FE /* DataNode.h */ = {isa = PBXFileReference; fileEncoding = 4; lastKnownFileType = sourcecode.c.h; name = DataNode.h; path = source/DataNode.h; sourceTree = "<group>"; };
		A96862F41AE6FD0A004FE1FE /* DataWriter.cpp */ = {isa = PBXFileReference; fileEncoding = 4; lastKnownFileType = sourcecode.cpp.cpp; name = DataWriter.cpp; path = source/DataWriter.cpp; sourceTree = "<group>"; };
		A96862F51AE6FD0A004FE1FE /* DataWriter.h */ = {isa = PBXFileReference; fileEncoding = 4; lastKnownFileType = sourcecode.c.h; name = DataWriter.h; path = source/DataWriter.h; sourceTree = "<group>"; };
		A96862F61AE6FD0A004FE1FE /* Date.cpp */ = {isa = PBXFileReference; fileEncoding = 4; lastKnownFileType = sourcecode.cpp.cpp; name = Date.cpp; path = source/Date.cpp; sourceTree = "<group>"; };
		A96862F71AE6FD0A004FE1FE /* Date.h */ = {isa = PBXFileReference; fileEncoding = 4; lastKnownFileType = sourcecode.c.h; name = Date.h; path = source/Date.h; sourceTree = "<group>"; };
		A96862F81AE6FD0A004FE1FE /* Dialog.cpp */ = {isa = PBXFileReference; fileEncoding = 4; lastKnownFileType = sourcecode.cpp.cpp; name = Dialog.cpp; path = source/Dialog.cpp; sourceTree = "<group>"; };
		A96862F91AE6FD0B004FE1FE /* Dialog.h */ = {isa = PBXFileReference; fileEncoding = 4; lastKnownFileType = sourcecode.c.h; name = Dialog.h; path = source/Dialog.h; sourceTree = "<group>"; };
		A96862FA1AE6FD0B004FE1FE /* DistanceMap.cpp */ = {isa = PBXFileReference; fileEncoding = 4; lastKnownFileType = sourcecode.cpp.cpp; name = DistanceMap.cpp; path = source/DistanceMap.cpp; sourceTree = "<group>"; };
		A96862FB1AE6FD0B004FE1FE /* DistanceMap.h */ = {isa = PBXFileReference; fileEncoding = 4; lastKnownFileType = sourcecode.c.h; name = DistanceMap.h; path = source/DistanceMap.h; sourceTree = "<group>"; };
		A96862FE1AE6FD0B004FE1FE /* DrawList.cpp */ = {isa = PBXFileReference; fileEncoding = 4; lastKnownFileType = sourcecode.cpp.cpp; name = DrawList.cpp; path = source/DrawList.cpp; sourceTree = "<group>"; };
		A96862FF1AE6FD0B004FE1FE /* DrawList.h */ = {isa = PBXFileReference; fileEncoding = 4; lastKnownFileType = sourcecode.c.h; name = DrawList.h; path = source/DrawList.h; sourceTree = "<group>"; };
		A96863001AE6FD0B004FE1FE /* Effect.cpp */ = {isa = PBXFileReference; fileEncoding = 4; lastKnownFileType = sourcecode.cpp.cpp; name = Effect.cpp; path = source/Effect.cpp; sourceTree = "<group>"; };
		A96863011AE6FD0B004FE1FE /* Effect.h */ = {isa = PBXFileReference; fileEncoding = 4; lastKnownFileType = sourcecode.c.h; name = Effect.h; path = source/Effect.h; sourceTree = "<group>"; };
		A96863021AE6FD0B004FE1FE /* Engine.cpp */ = {isa = PBXFileReference; fileEncoding = 4; lastKnownFileType = sourcecode.cpp.cpp; name = Engine.cpp; path = source/Engine.cpp; sourceTree = "<group>"; };
		A96863031AE6FD0B004FE1FE /* Engine.h */ = {isa = PBXFileReference; fileEncoding = 4; lastKnownFileType = sourcecode.c.h; name = Engine.h; path = source/Engine.h; sourceTree = "<group>"; };
		A96863041AE6FD0B004FE1FE /* EscortDisplay.cpp */ = {isa = PBXFileReference; fileEncoding = 4; lastKnownFileType = sourcecode.cpp.cpp; name = EscortDisplay.cpp; path = source/EscortDisplay.cpp; sourceTree = "<group>"; };
		A96863051AE6FD0B004FE1FE /* EscortDisplay.h */ = {isa = PBXFileReference; fileEncoding = 4; lastKnownFileType = sourcecode.c.h; name = EscortDisplay.h; path = source/EscortDisplay.h; sourceTree = "<group>"; };
		A96863061AE6FD0B004FE1FE /* Files.cpp */ = {isa = PBXFileReference; fileEncoding = 4; lastKnownFileType = sourcecode.cpp.cpp; name = Files.cpp; path = source/Files.cpp; sourceTree = "<group>"; };
		A96863071AE6FD0B004FE1FE /* Files.h */ = {isa = PBXFileReference; fileEncoding = 4; lastKnownFileType = sourcecode.c.h; name = Files.h; path = source/Files.h; sourceTree = "<group>"; };
		A96863081AE6FD0B004FE1FE /* FillShader.cpp */ = {isa = PBXFileReference; fileEncoding = 4; lastKnownFileType = sourcecode.cpp.cpp; name = FillShader.cpp; path = source/FillShader.cpp; sourceTree = "<group>"; };
		A96863091AE6FD0B004FE1FE /* FillShader.h */ = {isa = PBXFileReference; fileEncoding = 4; lastKnownFileType = sourcecode.c.h; name = FillShader.h; path = source/FillShader.h; sourceTree = "<group>"; };
		A968630A1AE6FD0B004FE1FE /* Fleet.cpp */ = {isa = PBXFileReference; fileEncoding = 4; lastKnownFileType = sourcecode.cpp.cpp; name = Fleet.cpp; path = source/Fleet.cpp; sourceTree = "<group>"; };
		A968630B1AE6FD0B004FE1FE /* Fleet.h */ = {isa = PBXFileReference; fileEncoding = 4; lastKnownFileType = sourcecode.c.h; name = Fleet.h; path = source/Fleet.h; sourceTree = "<group>"; };
		A968630C1AE6FD0B004FE1FE /* Font.cpp */ = {isa = PBXFileReference; fileEncoding = 4; lastKnownFileType = sourcecode.cpp.cpp; name = Font.cpp; path = source/text/Font.cpp; sourceTree = "<group>"; };
		A968630D1AE6FD0B004FE1FE /* Font.h */ = {isa = PBXFileReference; fileEncoding = 4; lastKnownFileType = sourcecode.c.h; name = Font.h; path = source/text/Font.h; sourceTree = "<group>"; };
		A968630E1AE6FD0B004FE1FE /* FontSet.cpp */ = {isa = PBXFileReference; fileEncoding = 4; lastKnownFileType = sourcecode.cpp.cpp; name = FontSet.cpp; path = source/text/FontSet.cpp; sourceTree = "<group>"; };
		A968630F1AE6FD0B004FE1FE /* FontSet.h */ = {isa = PBXFileReference; fileEncoding = 4; lastKnownFileType = sourcecode.c.h; name = FontSet.h; path = source/text/FontSet.h; sourceTree = "<group>"; };
		A96863101AE6FD0B004FE1FE /* Format.cpp */ = {isa = PBXFileReference; fileEncoding = 4; lastKnownFileType = sourcecode.cpp.cpp; name = Format.cpp; path = source/text/Format.cpp; sourceTree = "<group>"; };
		A96863111AE6FD0B004FE1FE /* Format.h */ = {isa = PBXFileReference; fileEncoding = 4; lastKnownFileType = sourcecode.c.h; name = Format.h; path = source/text/Format.h; sourceTree = "<group>"; };
		A96863121AE6FD0B004FE1FE /* FrameTimer.cpp */ = {isa = PBXFileReference; fileEncoding = 4; lastKnownFileType = sourcecode.cpp.cpp; name = FrameTimer.cpp; path = source/FrameTimer.cpp; sourceTree = "<group>"; };
		A96863131AE6FD0B004FE1FE /* FrameTimer.h */ = {isa = PBXFileReference; fileEncoding = 4; lastKnownFileType = sourcecode.c.h; name = FrameTimer.h; path = source/FrameTimer.h; sourceTree = "<group>"; };
		A96863141AE6FD0B004FE1FE /* Galaxy.cpp */ = {isa = PBXFileReference; fileEncoding = 4; lastKnownFileType = sourcecode.cpp.cpp; name = Galaxy.cpp; path = source/Galaxy.cpp; sourceTree = "<group>"; };
		A96863151AE6FD0B004FE1FE /* Galaxy.h */ = {isa = PBXFileReference; fileEncoding = 4; lastKnownFileType = sourcecode.c.h; name = Galaxy.h; path = source/Galaxy.h; sourceTree = "<group>"; };
		A96863161AE6FD0B004FE1FE /* GameData.cpp */ = {isa = PBXFileReference; fileEncoding = 4; lastKnownFileType = sourcecode.cpp.cpp; name = GameData.cpp; path = source/GameData.cpp; sourceTree = "<group>"; };
		A96863171AE6FD0B004FE1FE /* GameData.h */ = {isa = PBXFileReference; fileEncoding = 4; lastKnownFileType = sourcecode.c.h; name = GameData.h; path = source/GameData.h; sourceTree = "<group>"; };
		A96863181AE6FD0B004FE1FE /* GameEvent.cpp */ = {isa = PBXFileReference; fileEncoding = 4; lastKnownFileType = sourcecode.cpp.cpp; name = GameEvent.cpp; path = source/GameEvent.cpp; sourceTree = "<group>"; };
		A96863191AE6FD0B004FE1FE /* GameEvent.h */ = {isa = PBXFileReference; fileEncoding = 4; lastKnownFileType = sourcecode.c.h; name = GameEvent.h; path = source/GameEvent.h; sourceTree = "<group>"; };
		A968631A1AE6FD0B004FE1FE /* gl_header.h */ = {isa = PBXFileReference; fileEncoding = 4; lastKnownFileType = sourcecode.c.h; name = gl_header.h; path = source/gl_header.h; sourceTree = "<group>"; };
		A968631B1AE6FD0B004FE1FE /* Government.cpp */ = {isa = PBXFileReference; fileEncoding = 4; lastKnownFileType = sourcecode.cpp.cpp; name = Government.cpp; path = source/Government.cpp; sourceTree = "<group>"; };
		A968631C1AE6FD0B004FE1FE /* Government.h */ = {isa = PBXFileReference; fileEncoding = 4; lastKnownFileType = sourcecode.c.h; name = Government.h; path = source/Government.h; sourceTree = "<group>"; };
		A968631D1AE6FD0B004FE1FE /* HailPanel.cpp */ = {isa = PBXFileReference; fileEncoding = 4; lastKnownFileType = sourcecode.cpp.cpp; name = HailPanel.cpp; path = source/HailPanel.cpp; sourceTree = "<group>"; };
		A968631E1AE6FD0B004FE1FE /* HailPanel.h */ = {isa = PBXFileReference; fileEncoding = 4; lastKnownFileType = sourcecode.c.h; name = HailPanel.h; path = source/HailPanel.h; sourceTree = "<group>"; };
		A968631F1AE6FD0B004FE1FE /* HiringPanel.cpp */ = {isa = PBXFileReference; fileEncoding = 4; lastKnownFileType = sourcecode.cpp.cpp; name = HiringPanel.cpp; path = source/HiringPanel.cpp; sourceTree = "<group>"; };
		A96863201AE6FD0B004FE1FE /* HiringPanel.h */ = {isa = PBXFileReference; fileEncoding = 4; lastKnownFileType = sourcecode.c.h; name = HiringPanel.h; path = source/HiringPanel.h; sourceTree = "<group>"; };
		A96863211AE6FD0B004FE1FE /* ImageBuffer.cpp */ = {isa = PBXFileReference; fileEncoding = 4; lastKnownFileType = sourcecode.cpp.cpp; name = ImageBuffer.cpp; path = source/ImageBuffer.cpp; sourceTree = "<group>"; };
		A96863221AE6FD0B004FE1FE /* ImageBuffer.h */ = {isa = PBXFileReference; fileEncoding = 4; lastKnownFileType = sourcecode.c.h; name = ImageBuffer.h; path = source/ImageBuffer.h; sourceTree = "<group>"; };
		A96863251AE6FD0B004FE1FE /* Information.cpp */ = {isa = PBXFileReference; fileEncoding = 4; lastKnownFileType = sourcecode.cpp.cpp; name = Information.cpp; path = source/Information.cpp; sourceTree = "<group>"; };
		A96863261AE6FD0B004FE1FE /* Information.h */ = {isa = PBXFileReference; fileEncoding = 4; lastKnownFileType = sourcecode.c.h; name = Information.h; path = source/Information.h; sourceTree = "<group>"; };
		A96863271AE6FD0B004FE1FE /* Interface.cpp */ = {isa = PBXFileReference; fileEncoding = 4; lastKnownFileType = sourcecode.cpp.cpp; name = Interface.cpp; path = source/Interface.cpp; sourceTree = "<group>"; };
		A96863281AE6FD0B004FE1FE /* Interface.h */ = {isa = PBXFileReference; fileEncoding = 4; lastKnownFileType = sourcecode.c.h; name = Interface.h; path = source/Interface.h; sourceTree = "<group>"; };
		A96863291AE6FD0B004FE1FE /* LineShader.cpp */ = {isa = PBXFileReference; fileEncoding = 4; lastKnownFileType = sourcecode.cpp.cpp; name = LineShader.cpp; path = source/LineShader.cpp; sourceTree = "<group>"; };
		A968632A1AE6FD0B004FE1FE /* LineShader.h */ = {isa = PBXFileReference; fileEncoding = 4; lastKnownFileType = sourcecode.c.h; name = LineShader.h; path = source/LineShader.h; sourceTree = "<group>"; };
		A968632B1AE6FD0B004FE1FE /* LoadPanel.cpp */ = {isa = PBXFileReference; fileEncoding = 4; lastKnownFileType = sourcecode.cpp.cpp; name = LoadPanel.cpp; path = source/LoadPanel.cpp; sourceTree = "<group>"; };
		A968632C1AE6FD0B004FE1FE /* LoadPanel.h */ = {isa = PBXFileReference; fileEncoding = 4; lastKnownFileType = sourcecode.c.h; name = LoadPanel.h; path = source/LoadPanel.h; sourceTree = "<group>"; };
		A968632D1AE6FD0B004FE1FE /* LocationFilter.cpp */ = {isa = PBXFileReference; fileEncoding = 4; lastKnownFileType = sourcecode.cpp.cpp; name = LocationFilter.cpp; path = source/LocationFilter.cpp; sourceTree = "<group>"; };
		A968632E1AE6FD0B004FE1FE /* LocationFilter.h */ = {isa = PBXFileReference; fileEncoding = 4; lastKnownFileType = sourcecode.c.h; name = LocationFilter.h; path = source/LocationFilter.h; sourceTree = "<group>"; };
		A968632F1AE6FD0B004FE1FE /* main.cpp */ = {isa = PBXFileReference; fileEncoding = 4; lastKnownFileType = sourcecode.cpp.cpp; name = main.cpp; path = source/main.cpp; sourceTree = "<group>"; };
		A96863301AE6FD0B004FE1FE /* MainPanel.cpp */ = {isa = PBXFileReference; fileEncoding = 4; lastKnownFileType = sourcecode.cpp.cpp; name = MainPanel.cpp; path = source/MainPanel.cpp; sourceTree = "<group>"; };
		A96863311AE6FD0B004FE1FE /* MainPanel.h */ = {isa = PBXFileReference; fileEncoding = 4; lastKnownFileType = sourcecode.c.h; name = MainPanel.h; path = source/MainPanel.h; sourceTree = "<group>"; };
		A96863321AE6FD0C004FE1FE /* MapDetailPanel.cpp */ = {isa = PBXFileReference; fileEncoding = 4; lastKnownFileType = sourcecode.cpp.cpp; name = MapDetailPanel.cpp; path = source/MapDetailPanel.cpp; sourceTree = "<group>"; };
		A96863331AE6FD0C004FE1FE /* MapDetailPanel.h */ = {isa = PBXFileReference; fileEncoding = 4; lastKnownFileType = sourcecode.c.h; name = MapDetailPanel.h; path = source/MapDetailPanel.h; sourceTree = "<group>"; };
		A96863341AE6FD0C004FE1FE /* MapPanel.cpp */ = {isa = PBXFileReference; fileEncoding = 4; lastKnownFileType = sourcecode.cpp.cpp; name = MapPanel.cpp; path = source/MapPanel.cpp; sourceTree = "<group>"; };
		A96863351AE6FD0C004FE1FE /* MapPanel.h */ = {isa = PBXFileReference; fileEncoding = 4; lastKnownFileType = sourcecode.c.h; name = MapPanel.h; path = source/MapPanel.h; sourceTree = "<group>"; };
		A96863361AE6FD0C004FE1FE /* Mask.cpp */ = {isa = PBXFileReference; fileEncoding = 4; lastKnownFileType = sourcecode.cpp.cpp; name = Mask.cpp; path = source/Mask.cpp; sourceTree = "<group>"; };
		A96863371AE6FD0C004FE1FE /* Mask.h */ = {isa = PBXFileReference; fileEncoding = 4; lastKnownFileType = sourcecode.c.h; name = Mask.h; path = source/Mask.h; sourceTree = "<group>"; };
		A96863381AE6FD0C004FE1FE /* MenuPanel.cpp */ = {isa = PBXFileReference; fileEncoding = 4; lastKnownFileType = sourcecode.cpp.cpp; name = MenuPanel.cpp; path = source/MenuPanel.cpp; sourceTree = "<group>"; };
		A96863391AE6FD0C004FE1FE /* MenuPanel.h */ = {isa = PBXFileReference; fileEncoding = 4; lastKnownFileType = sourcecode.c.h; name = MenuPanel.h; path = source/MenuPanel.h; sourceTree = "<group>"; };
		A968633A1AE6FD0C004FE1FE /* Messages.cpp */ = {isa = PBXFileReference; fileEncoding = 4; lastKnownFileType = sourcecode.cpp.cpp; name = Messages.cpp; path = source/Messages.cpp; sourceTree = "<group>"; };
		A968633B1AE6FD0C004FE1FE /* Messages.h */ = {isa = PBXFileReference; fileEncoding = 4; lastKnownFileType = sourcecode.c.h; name = Messages.h; path = source/Messages.h; sourceTree = "<group>"; };
		A968633C1AE6FD0C004FE1FE /* Mission.cpp */ = {isa = PBXFileReference; fileEncoding = 4; lastKnownFileType = sourcecode.cpp.cpp; name = Mission.cpp; path = source/Mission.cpp; sourceTree = "<group>"; };
		A968633D1AE6FD0C004FE1FE /* Mission.h */ = {isa = PBXFileReference; fileEncoding = 4; lastKnownFileType = sourcecode.c.h; name = Mission.h; path = source/Mission.h; sourceTree = "<group>"; };
		A968633E1AE6FD0C004FE1FE /* MissionAction.cpp */ = {isa = PBXFileReference; fileEncoding = 4; lastKnownFileType = sourcecode.cpp.cpp; name = MissionAction.cpp; path = source/MissionAction.cpp; sourceTree = "<group>"; };
		A968633F1AE6FD0C004FE1FE /* MissionAction.h */ = {isa = PBXFileReference; fileEncoding = 4; lastKnownFileType = sourcecode.c.h; name = MissionAction.h; path = source/MissionAction.h; sourceTree = "<group>"; };
		A96863401AE6FD0C004FE1FE /* MissionPanel.cpp */ = {isa = PBXFileReference; fileEncoding = 4; lastKnownFileType = sourcecode.cpp.cpp; name = MissionPanel.cpp; path = source/MissionPanel.cpp; sourceTree = "<group>"; };
		A96863411AE6FD0C004FE1FE /* MissionPanel.h */ = {isa = PBXFileReference; fileEncoding = 4; lastKnownFileType = sourcecode.c.h; name = MissionPanel.h; path = source/MissionPanel.h; sourceTree = "<group>"; };
		A96863421AE6FD0C004FE1FE /* Mortgage.cpp */ = {isa = PBXFileReference; fileEncoding = 4; lastKnownFileType = sourcecode.cpp.cpp; name = Mortgage.cpp; path = source/Mortgage.cpp; sourceTree = "<group>"; };
		A96863431AE6FD0C004FE1FE /* Mortgage.h */ = {isa = PBXFileReference; fileEncoding = 4; lastKnownFileType = sourcecode.c.h; name = Mortgage.h; path = source/Mortgage.h; sourceTree = "<group>"; };
		A96863441AE6FD0C004FE1FE /* NPC.cpp */ = {isa = PBXFileReference; fileEncoding = 4; lastKnownFileType = sourcecode.cpp.cpp; name = NPC.cpp; path = source/NPC.cpp; sourceTree = "<group>"; };
		A96863451AE6FD0C004FE1FE /* NPC.h */ = {isa = PBXFileReference; fileEncoding = 4; lastKnownFileType = sourcecode.c.h; name = NPC.h; path = source/NPC.h; sourceTree = "<group>"; };
		A96863461AE6FD0C004FE1FE /* Outfit.cpp */ = {isa = PBXFileReference; fileEncoding = 4; lastKnownFileType = sourcecode.cpp.cpp; name = Outfit.cpp; path = source/Outfit.cpp; sourceTree = "<group>"; };
		A96863471AE6FD0C004FE1FE /* Outfit.h */ = {isa = PBXFileReference; fileEncoding = 4; lastKnownFileType = sourcecode.c.h; name = Outfit.h; path = source/Outfit.h; sourceTree = "<group>"; };
		A96863481AE6FD0C004FE1FE /* OutfitInfoDisplay.cpp */ = {isa = PBXFileReference; fileEncoding = 4; lastKnownFileType = sourcecode.cpp.cpp; name = OutfitInfoDisplay.cpp; path = source/OutfitInfoDisplay.cpp; sourceTree = "<group>"; };
		A96863491AE6FD0C004FE1FE /* OutfitInfoDisplay.h */ = {isa = PBXFileReference; fileEncoding = 4; lastKnownFileType = sourcecode.c.h; name = OutfitInfoDisplay.h; path = source/OutfitInfoDisplay.h; sourceTree = "<group>"; };
		A968634A1AE6FD0C004FE1FE /* OutfitterPanel.cpp */ = {isa = PBXFileReference; fileEncoding = 4; lastKnownFileType = sourcecode.cpp.cpp; name = OutfitterPanel.cpp; path = source/OutfitterPanel.cpp; sourceTree = "<group>"; };
		A968634B1AE6FD0C004FE1FE /* OutfitterPanel.h */ = {isa = PBXFileReference; fileEncoding = 4; lastKnownFileType = sourcecode.c.h; name = OutfitterPanel.h; path = source/OutfitterPanel.h; sourceTree = "<group>"; };
		A968634C1AE6FD0C004FE1FE /* OutlineShader.cpp */ = {isa = PBXFileReference; fileEncoding = 4; lastKnownFileType = sourcecode.cpp.cpp; name = OutlineShader.cpp; path = source/OutlineShader.cpp; sourceTree = "<group>"; };
		A968634D1AE6FD0C004FE1FE /* OutlineShader.h */ = {isa = PBXFileReference; fileEncoding = 4; lastKnownFileType = sourcecode.c.h; name = OutlineShader.h; path = source/OutlineShader.h; sourceTree = "<group>"; };
		A968634E1AE6FD0C004FE1FE /* Panel.cpp */ = {isa = PBXFileReference; fileEncoding = 4; lastKnownFileType = sourcecode.cpp.cpp; name = Panel.cpp; path = source/Panel.cpp; sourceTree = "<group>"; };
		A968634F1AE6FD0C004FE1FE /* Panel.h */ = {isa = PBXFileReference; fileEncoding = 4; lastKnownFileType = sourcecode.c.h; name = Panel.h; path = source/Panel.h; sourceTree = "<group>"; };
		A96863501AE6FD0C004FE1FE /* Personality.cpp */ = {isa = PBXFileReference; fileEncoding = 4; lastKnownFileType = sourcecode.cpp.cpp; name = Personality.cpp; path = source/Personality.cpp; sourceTree = "<group>"; };
		A96863511AE6FD0C004FE1FE /* Personality.h */ = {isa = PBXFileReference; fileEncoding = 4; lastKnownFileType = sourcecode.c.h; name = Personality.h; path = source/Personality.h; sourceTree = "<group>"; };
		A96863521AE6FD0C004FE1FE /* Phrase.cpp */ = {isa = PBXFileReference; fileEncoding = 4; lastKnownFileType = sourcecode.cpp.cpp; name = Phrase.cpp; path = source/Phrase.cpp; sourceTree = "<group>"; };
		A96863531AE6FD0C004FE1FE /* Phrase.h */ = {isa = PBXFileReference; fileEncoding = 4; lastKnownFileType = sourcecode.c.h; name = Phrase.h; path = source/Phrase.h; sourceTree = "<group>"; };
		A96863541AE6FD0C004FE1FE /* pi.h */ = {isa = PBXFileReference; fileEncoding = 4; lastKnownFileType = sourcecode.c.h; name = pi.h; path = source/pi.h; sourceTree = "<group>"; };
		A96863551AE6FD0C004FE1FE /* Planet.cpp */ = {isa = PBXFileReference; fileEncoding = 4; lastKnownFileType = sourcecode.cpp.cpp; name = Planet.cpp; path = source/Planet.cpp; sourceTree = "<group>"; };
		A96863561AE6FD0C004FE1FE /* Planet.h */ = {isa = PBXFileReference; fileEncoding = 4; lastKnownFileType = sourcecode.c.h; name = Planet.h; path = source/Planet.h; sourceTree = "<group>"; };
		A96863571AE6FD0C004FE1FE /* PlanetPanel.cpp */ = {isa = PBXFileReference; fileEncoding = 4; lastKnownFileType = sourcecode.cpp.cpp; name = PlanetPanel.cpp; path = source/PlanetPanel.cpp; sourceTree = "<group>"; };
		A96863581AE6FD0C004FE1FE /* PlanetPanel.h */ = {isa = PBXFileReference; fileEncoding = 4; lastKnownFileType = sourcecode.c.h; name = PlanetPanel.h; path = source/PlanetPanel.h; sourceTree = "<group>"; };
		A96863591AE6FD0C004FE1FE /* PlayerInfo.cpp */ = {isa = PBXFileReference; fileEncoding = 4; lastKnownFileType = sourcecode.cpp.cpp; name = PlayerInfo.cpp; path = source/PlayerInfo.cpp; sourceTree = "<group>"; };
		A968635A1AE6FD0C004FE1FE /* PlayerInfo.h */ = {isa = PBXFileReference; fileEncoding = 4; lastKnownFileType = sourcecode.c.h; name = PlayerInfo.h; path = source/PlayerInfo.h; sourceTree = "<group>"; };
		A968635B1AE6FD0C004FE1FE /* Point.cpp */ = {isa = PBXFileReference; fileEncoding = 4; lastKnownFileType = sourcecode.cpp.cpp; name = Point.cpp; path = source/Point.cpp; sourceTree = "<group>"; };
		A968635C1AE6FD0C004FE1FE /* Point.h */ = {isa = PBXFileReference; fileEncoding = 4; lastKnownFileType = sourcecode.c.h; name = Point.h; path = source/Point.h; sourceTree = "<group>"; };
		A968635D1AE6FD0C004FE1FE /* PointerShader.cpp */ = {isa = PBXFileReference; fileEncoding = 4; lastKnownFileType = sourcecode.cpp.cpp; name = PointerShader.cpp; path = source/PointerShader.cpp; sourceTree = "<group>"; };
		A968635E1AE6FD0C004FE1FE /* PointerShader.h */ = {isa = PBXFileReference; fileEncoding = 4; lastKnownFileType = sourcecode.c.h; name = PointerShader.h; path = source/PointerShader.h; sourceTree = "<group>"; };
		A968635F1AE6FD0C004FE1FE /* Politics.cpp */ = {isa = PBXFileReference; fileEncoding = 4; lastKnownFileType = sourcecode.cpp.cpp; name = Politics.cpp; path = source/Politics.cpp; sourceTree = "<group>"; };
		A96863601AE6FD0C004FE1FE /* Politics.h */ = {isa = PBXFileReference; fileEncoding = 4; lastKnownFileType = sourcecode.c.h; name = Politics.h; path = source/Politics.h; sourceTree = "<group>"; };
		A96863611AE6FD0C004FE1FE /* Preferences.cpp */ = {isa = PBXFileReference; fileEncoding = 4; lastKnownFileType = sourcecode.cpp.cpp; name = Preferences.cpp; path = source/Preferences.cpp; sourceTree = "<group>"; };
		A96863621AE6FD0C004FE1FE /* Preferences.h */ = {isa = PBXFileReference; fileEncoding = 4; lastKnownFileType = sourcecode.c.h; name = Preferences.h; path = source/Preferences.h; sourceTree = "<group>"; };
		A96863631AE6FD0C004FE1FE /* PreferencesPanel.cpp */ = {isa = PBXFileReference; fileEncoding = 4; lastKnownFileType = sourcecode.cpp.cpp; name = PreferencesPanel.cpp; path = source/PreferencesPanel.cpp; sourceTree = "<group>"; };
		A96863641AE6FD0C004FE1FE /* PreferencesPanel.h */ = {isa = PBXFileReference; fileEncoding = 4; lastKnownFileType = sourcecode.c.h; name = PreferencesPanel.h; path = source/PreferencesPanel.h; sourceTree = "<group>"; };
		A96863651AE6FD0C004FE1FE /* Projectile.cpp */ = {isa = PBXFileReference; fileEncoding = 4; lastKnownFileType = sourcecode.cpp.cpp; name = Projectile.cpp; path = source/Projectile.cpp; sourceTree = "<group>"; };
		A96863661AE6FD0C004FE1FE /* Projectile.h */ = {isa = PBXFileReference; fileEncoding = 4; lastKnownFileType = sourcecode.c.h; name = Projectile.h; path = source/Projectile.h; sourceTree = "<group>"; };
		A96863671AE6FD0C004FE1FE /* Radar.cpp */ = {isa = PBXFileReference; fileEncoding = 4; lastKnownFileType = sourcecode.cpp.cpp; name = Radar.cpp; path = source/Radar.cpp; sourceTree = "<group>"; };
		A96863681AE6FD0C004FE1FE /* Radar.h */ = {isa = PBXFileReference; fileEncoding = 4; lastKnownFileType = sourcecode.c.h; name = Radar.h; path = source/Radar.h; sourceTree = "<group>"; };
		A96863691AE6FD0D004FE1FE /* Random.cpp */ = {isa = PBXFileReference; fileEncoding = 4; lastKnownFileType = sourcecode.cpp.cpp; name = Random.cpp; path = source/Random.cpp; sourceTree = "<group>"; };
		A968636A1AE6FD0D004FE1FE /* Random.h */ = {isa = PBXFileReference; fileEncoding = 4; lastKnownFileType = sourcecode.c.h; name = Random.h; path = source/Random.h; sourceTree = "<group>"; };
		A968636B1AE6FD0D004FE1FE /* RingShader.cpp */ = {isa = PBXFileReference; fileEncoding = 4; lastKnownFileType = sourcecode.cpp.cpp; name = RingShader.cpp; path = source/RingShader.cpp; sourceTree = "<group>"; };
		A968636C1AE6FD0D004FE1FE /* RingShader.h */ = {isa = PBXFileReference; fileEncoding = 4; lastKnownFileType = sourcecode.c.h; name = RingShader.h; path = source/RingShader.h; sourceTree = "<group>"; };
		A968636D1AE6FD0D004FE1FE /* Sale.h */ = {isa = PBXFileReference; fileEncoding = 4; lastKnownFileType = sourcecode.c.h; name = Sale.h; path = source/Sale.h; sourceTree = "<group>"; };
		A968636E1AE6FD0D004FE1FE /* SavedGame.cpp */ = {isa = PBXFileReference; fileEncoding = 4; lastKnownFileType = sourcecode.cpp.cpp; name = SavedGame.cpp; path = source/SavedGame.cpp; sourceTree = "<group>"; };
		A968636F1AE6FD0D004FE1FE /* SavedGame.h */ = {isa = PBXFileReference; fileEncoding = 4; lastKnownFileType = sourcecode.c.h; name = SavedGame.h; path = source/SavedGame.h; sourceTree = "<group>"; };
		A96863701AE6FD0D004FE1FE /* Screen.cpp */ = {isa = PBXFileReference; fileEncoding = 4; lastKnownFileType = sourcecode.cpp.cpp; name = Screen.cpp; path = source/Screen.cpp; sourceTree = "<group>"; };
		A96863711AE6FD0D004FE1FE /* Screen.h */ = {isa = PBXFileReference; fileEncoding = 4; lastKnownFileType = sourcecode.c.h; name = Screen.h; path = source/Screen.h; sourceTree = "<group>"; };
		A96863721AE6FD0D004FE1FE /* Set.h */ = {isa = PBXFileReference; fileEncoding = 4; lastKnownFileType = sourcecode.c.h; name = Set.h; path = source/Set.h; sourceTree = "<group>"; };
		A96863731AE6FD0D004FE1FE /* Shader.cpp */ = {isa = PBXFileReference; fileEncoding = 4; lastKnownFileType = sourcecode.cpp.cpp; name = Shader.cpp; path = source/Shader.cpp; sourceTree = "<group>"; };
		A96863741AE6FD0D004FE1FE /* Shader.h */ = {isa = PBXFileReference; fileEncoding = 4; lastKnownFileType = sourcecode.c.h; name = Shader.h; path = source/Shader.h; sourceTree = "<group>"; };
		A96863751AE6FD0D004FE1FE /* shift.h */ = {isa = PBXFileReference; fileEncoding = 4; lastKnownFileType = sourcecode.c.h; name = shift.h; path = source/shift.h; sourceTree = "<group>"; };
		A96863761AE6FD0D004FE1FE /* Ship.cpp */ = {isa = PBXFileReference; fileEncoding = 4; lastKnownFileType = sourcecode.cpp.cpp; name = Ship.cpp; path = source/Ship.cpp; sourceTree = "<group>"; };
		A96863771AE6FD0D004FE1FE /* Ship.h */ = {isa = PBXFileReference; fileEncoding = 4; lastKnownFileType = sourcecode.c.h; name = Ship.h; path = source/Ship.h; sourceTree = "<group>"; };
		A96863781AE6FD0D004FE1FE /* ShipEvent.cpp */ = {isa = PBXFileReference; fileEncoding = 4; lastKnownFileType = sourcecode.cpp.cpp; name = ShipEvent.cpp; path = source/ShipEvent.cpp; sourceTree = "<group>"; };
		A96863791AE6FD0D004FE1FE /* ShipEvent.h */ = {isa = PBXFileReference; fileEncoding = 4; lastKnownFileType = sourcecode.c.h; name = ShipEvent.h; path = source/ShipEvent.h; sourceTree = "<group>"; };
		A968637A1AE6FD0D004FE1FE /* ShipInfoDisplay.cpp */ = {isa = PBXFileReference; fileEncoding = 4; lastKnownFileType = sourcecode.cpp.cpp; name = ShipInfoDisplay.cpp; path = source/ShipInfoDisplay.cpp; sourceTree = "<group>"; };
		A968637B1AE6FD0D004FE1FE /* ShipInfoDisplay.h */ = {isa = PBXFileReference; fileEncoding = 4; lastKnownFileType = sourcecode.c.h; name = ShipInfoDisplay.h; path = source/ShipInfoDisplay.h; sourceTree = "<group>"; };
		A968637C1AE6FD0D004FE1FE /* ShipyardPanel.cpp */ = {isa = PBXFileReference; fileEncoding = 4; lastKnownFileType = sourcecode.cpp.cpp; name = ShipyardPanel.cpp; path = source/ShipyardPanel.cpp; sourceTree = "<group>"; };
		A968637D1AE6FD0D004FE1FE /* ShipyardPanel.h */ = {isa = PBXFileReference; fileEncoding = 4; lastKnownFileType = sourcecode.c.h; name = ShipyardPanel.h; path = source/ShipyardPanel.h; sourceTree = "<group>"; };
		A968637E1AE6FD0D004FE1FE /* ShopPanel.cpp */ = {isa = PBXFileReference; fileEncoding = 4; lastKnownFileType = sourcecode.cpp.cpp; name = ShopPanel.cpp; path = source/ShopPanel.cpp; sourceTree = "<group>"; };
		A968637F1AE6FD0D004FE1FE /* ShopPanel.h */ = {isa = PBXFileReference; fileEncoding = 4; lastKnownFileType = sourcecode.c.h; name = ShopPanel.h; path = source/ShopPanel.h; sourceTree = "<group>"; };
		A96863801AE6FD0D004FE1FE /* Sound.cpp */ = {isa = PBXFileReference; fileEncoding = 4; lastKnownFileType = sourcecode.cpp.cpp; name = Sound.cpp; path = source/Sound.cpp; sourceTree = "<group>"; };
		A96863811AE6FD0D004FE1FE /* Sound.h */ = {isa = PBXFileReference; fileEncoding = 4; lastKnownFileType = sourcecode.c.h; name = Sound.h; path = source/Sound.h; sourceTree = "<group>"; };
		A96863821AE6FD0D004FE1FE /* SpaceportPanel.cpp */ = {isa = PBXFileReference; fileEncoding = 4; lastKnownFileType = sourcecode.cpp.cpp; name = SpaceportPanel.cpp; path = source/SpaceportPanel.cpp; sourceTree = "<group>"; };
		A96863831AE6FD0D004FE1FE /* SpaceportPanel.h */ = {isa = PBXFileReference; fileEncoding = 4; lastKnownFileType = sourcecode.c.h; name = SpaceportPanel.h; path = source/SpaceportPanel.h; sourceTree = "<group>"; };
		A96863841AE6FD0D004FE1FE /* Sprite.cpp */ = {isa = PBXFileReference; fileEncoding = 4; lastKnownFileType = sourcecode.cpp.cpp; name = Sprite.cpp; path = source/Sprite.cpp; sourceTree = "<group>"; };
		A96863851AE6FD0D004FE1FE /* Sprite.h */ = {isa = PBXFileReference; fileEncoding = 4; lastKnownFileType = sourcecode.c.h; name = Sprite.h; path = source/Sprite.h; sourceTree = "<group>"; };
		A96863861AE6FD0D004FE1FE /* SpriteQueue.cpp */ = {isa = PBXFileReference; fileEncoding = 4; lastKnownFileType = sourcecode.cpp.cpp; name = SpriteQueue.cpp; path = source/SpriteQueue.cpp; sourceTree = "<group>"; };
		A96863871AE6FD0D004FE1FE /* SpriteQueue.h */ = {isa = PBXFileReference; fileEncoding = 4; lastKnownFileType = sourcecode.c.h; name = SpriteQueue.h; path = source/SpriteQueue.h; sourceTree = "<group>"; };
		A96863881AE6FD0D004FE1FE /* SpriteSet.cpp */ = {isa = PBXFileReference; fileEncoding = 4; lastKnownFileType = sourcecode.cpp.cpp; name = SpriteSet.cpp; path = source/SpriteSet.cpp; sourceTree = "<group>"; };
		A96863891AE6FD0D004FE1FE /* SpriteSet.h */ = {isa = PBXFileReference; fileEncoding = 4; lastKnownFileType = sourcecode.c.h; name = SpriteSet.h; path = source/SpriteSet.h; sourceTree = "<group>"; };
		A968638A1AE6FD0D004FE1FE /* SpriteShader.cpp */ = {isa = PBXFileReference; fileEncoding = 4; lastKnownFileType = sourcecode.cpp.cpp; name = SpriteShader.cpp; path = source/SpriteShader.cpp; sourceTree = "<group>"; };
		A968638B1AE6FD0D004FE1FE /* SpriteShader.h */ = {isa = PBXFileReference; fileEncoding = 4; lastKnownFileType = sourcecode.c.h; name = SpriteShader.h; path = source/SpriteShader.h; sourceTree = "<group>"; };
		A968638C1AE6FD0D004FE1FE /* StarField.cpp */ = {isa = PBXFileReference; fileEncoding = 4; lastKnownFileType = sourcecode.cpp.cpp; name = StarField.cpp; path = source/StarField.cpp; sourceTree = "<group>"; };
		A968638D1AE6FD0D004FE1FE /* StarField.h */ = {isa = PBXFileReference; fileEncoding = 4; lastKnownFileType = sourcecode.c.h; name = StarField.h; path = source/StarField.h; sourceTree = "<group>"; };
		A968638E1AE6FD0D004FE1FE /* StartConditions.cpp */ = {isa = PBXFileReference; fileEncoding = 4; lastKnownFileType = sourcecode.cpp.cpp; name = StartConditions.cpp; path = source/StartConditions.cpp; sourceTree = "<group>"; };
		A968638F1AE6FD0D004FE1FE /* StartConditions.h */ = {isa = PBXFileReference; fileEncoding = 4; lastKnownFileType = sourcecode.c.h; name = StartConditions.h; path = source/StartConditions.h; sourceTree = "<group>"; };
		A96863901AE6FD0D004FE1FE /* StellarObject.cpp */ = {isa = PBXFileReference; fileEncoding = 4; lastKnownFileType = sourcecode.cpp.cpp; name = StellarObject.cpp; path = source/StellarObject.cpp; sourceTree = "<group>"; };
		A96863911AE6FD0D004FE1FE /* StellarObject.h */ = {isa = PBXFileReference; fileEncoding = 4; lastKnownFileType = sourcecode.c.h; name = StellarObject.h; path = source/StellarObject.h; sourceTree = "<group>"; };
		A96863921AE6FD0D004FE1FE /* System.cpp */ = {isa = PBXFileReference; fileEncoding = 4; lastKnownFileType = sourcecode.cpp.cpp; name = System.cpp; path = source/System.cpp; sourceTree = "<group>"; };
		A96863931AE6FD0D004FE1FE /* System.h */ = {isa = PBXFileReference; fileEncoding = 4; lastKnownFileType = sourcecode.c.h; name = System.h; path = source/System.h; sourceTree = "<group>"; };
		A96863941AE6FD0D004FE1FE /* Table.cpp */ = {isa = PBXFileReference; fileEncoding = 4; lastKnownFileType = sourcecode.cpp.cpp; name = Table.cpp; path = source/text/Table.cpp; sourceTree = "<group>"; };
		A96863951AE6FD0D004FE1FE /* Table.h */ = {isa = PBXFileReference; fileEncoding = 4; lastKnownFileType = sourcecode.c.h; name = Table.h; path = source/text/Table.h; sourceTree = "<group>"; };
		A96863961AE6FD0D004FE1FE /* Trade.cpp */ = {isa = PBXFileReference; fileEncoding = 4; lastKnownFileType = sourcecode.cpp.cpp; name = Trade.cpp; path = source/Trade.cpp; sourceTree = "<group>"; };
		A96863971AE6FD0D004FE1FE /* Trade.h */ = {isa = PBXFileReference; fileEncoding = 4; lastKnownFileType = sourcecode.c.h; name = Trade.h; path = source/Trade.h; sourceTree = "<group>"; };
		A96863981AE6FD0D004FE1FE /* TradingPanel.cpp */ = {isa = PBXFileReference; fileEncoding = 4; lastKnownFileType = sourcecode.cpp.cpp; name = TradingPanel.cpp; path = source/TradingPanel.cpp; sourceTree = "<group>"; };
		A96863991AE6FD0D004FE1FE /* TradingPanel.h */ = {isa = PBXFileReference; fileEncoding = 4; lastKnownFileType = sourcecode.c.h; name = TradingPanel.h; path = source/TradingPanel.h; sourceTree = "<group>"; };
		A968639A1AE6FD0D004FE1FE /* UI.cpp */ = {isa = PBXFileReference; fileEncoding = 4; lastKnownFileType = sourcecode.cpp.cpp; name = UI.cpp; path = source/UI.cpp; sourceTree = "<group>"; };
		A968639B1AE6FD0D004FE1FE /* UI.h */ = {isa = PBXFileReference; fileEncoding = 4; lastKnownFileType = sourcecode.c.h; name = UI.h; path = source/UI.h; sourceTree = "<group>"; };
		A968639C1AE6FD0D004FE1FE /* Weapon.cpp */ = {isa = PBXFileReference; fileEncoding = 4; lastKnownFileType = sourcecode.cpp.cpp; name = Weapon.cpp; path = source/Weapon.cpp; sourceTree = "<group>"; };
		A968639D1AE6FD0D004FE1FE /* Weapon.h */ = {isa = PBXFileReference; fileEncoding = 4; lastKnownFileType = sourcecode.c.h; name = Weapon.h; path = source/Weapon.h; sourceTree = "<group>"; };
<<<<<<< HEAD
=======
		A968639E1AE6FD0D004FE1FE /* WrappedText.cpp */ = {isa = PBXFileReference; fileEncoding = 4; lastKnownFileType = sourcecode.cpp.cpp; name = WrappedText.cpp; path = source/text/WrappedText.cpp; sourceTree = "<group>"; };
		A968639F1AE6FD0E004FE1FE /* WrappedText.h */ = {isa = PBXFileReference; fileEncoding = 4; lastKnownFileType = sourcecode.c.h; name = WrappedText.h; path = source/text/WrappedText.h; sourceTree = "<group>"; };
>>>>>>> 5bbe1d8c
		A97C24E81B17BE35007DDFA1 /* MapOutfitterPanel.cpp */ = {isa = PBXFileReference; fileEncoding = 4; lastKnownFileType = sourcecode.cpp.cpp; name = MapOutfitterPanel.cpp; path = source/MapOutfitterPanel.cpp; sourceTree = "<group>"; };
		A97C24E91B17BE35007DDFA1 /* MapOutfitterPanel.h */ = {isa = PBXFileReference; fileEncoding = 4; lastKnownFileType = sourcecode.c.h; name = MapOutfitterPanel.h; path = source/MapOutfitterPanel.h; sourceTree = "<group>"; };
		A97C24EB1B17BE3C007DDFA1 /* MapShipyardPanel.cpp */ = {isa = PBXFileReference; fileEncoding = 4; lastKnownFileType = sourcecode.cpp.cpp; name = MapShipyardPanel.cpp; path = source/MapShipyardPanel.cpp; sourceTree = "<group>"; };
		A97C24EC1B17BE3C007DDFA1 /* MapShipyardPanel.h */ = {isa = PBXFileReference; fileEncoding = 4; lastKnownFileType = sourcecode.c.h; name = MapShipyardPanel.h; path = source/MapShipyardPanel.h; sourceTree = "<group>"; };
		A98150801EA9634A00428AD6 /* ShipInfoPanel.cpp */ = {isa = PBXFileReference; fileEncoding = 4; lastKnownFileType = sourcecode.cpp.cpp; name = ShipInfoPanel.cpp; path = source/ShipInfoPanel.cpp; sourceTree = "<group>"; };
		A98150811EA9634A00428AD6 /* ShipInfoPanel.h */ = {isa = PBXFileReference; fileEncoding = 4; lastKnownFileType = sourcecode.c.h; name = ShipInfoPanel.h; path = source/ShipInfoPanel.h; sourceTree = "<group>"; };
		A98150831EA9635D00428AD6 /* PlayerInfoPanel.cpp */ = {isa = PBXFileReference; fileEncoding = 4; lastKnownFileType = sourcecode.cpp.cpp; name = PlayerInfoPanel.cpp; path = source/PlayerInfoPanel.cpp; sourceTree = "<group>"; };
		A98150841EA9635D00428AD6 /* PlayerInfoPanel.h */ = {isa = PBXFileReference; fileEncoding = 4; lastKnownFileType = sourcecode.c.h; name = PlayerInfoPanel.h; path = source/PlayerInfoPanel.h; sourceTree = "<group>"; };
		A99F7A4F195DF3E8002C30B8 /* Images.xcassets */ = {isa = PBXFileReference; lastKnownFileType = folder.assetcatalog; name = Images.xcassets; path = XCode/Images.xcassets; sourceTree = SOURCE_ROOT; };
		A99F7A51195DF3F9002C30B8 /* EndlessSky-Info.plist */ = {isa = PBXFileReference; fileEncoding = 4; lastKnownFileType = text.plist.xml; name = "EndlessSky-Info.plist"; path = "XCode/EndlessSky-Info.plist"; sourceTree = SOURCE_ROOT; };
		A99F7A6F195DF44B002C30B8 /* credits.txt */ = {isa = PBXFileReference; fileEncoding = 4; lastKnownFileType = text; path = credits.txt; sourceTree = "<group>"; };
		A99F7A94195DF44B002C30B8 /* keys.txt */ = {isa = PBXFileReference; fileEncoding = 4; lastKnownFileType = text; path = keys.txt; sourceTree = "<group>"; };
		A99F7A95195DF44B002C30B8 /* license.txt */ = {isa = PBXFileReference; fileEncoding = 4; lastKnownFileType = text; path = license.txt; sourceTree = "<group>"; };
		A99F7B32195DF45E002C30B8 /* data */ = {isa = PBXFileReference; lastKnownFileType = folder; path = data; sourceTree = "<group>"; };
		A99F7B33195DF45E002C30B8 /* images */ = {isa = PBXFileReference; lastKnownFileType = folder; path = images; sourceTree = "<group>"; };
		A9A5297319996C9F002D7C35 /* sounds */ = {isa = PBXFileReference; lastKnownFileType = folder; path = sounds; sourceTree = "<group>"; };
		A9A5297519996CC3002D7C35 /* OpenAL.framework */ = {isa = PBXFileReference; lastKnownFileType = wrapper.framework; name = OpenAL.framework; path = System/Library/Frameworks/OpenAL.framework; sourceTree = SDKROOT; };
		A9B99D001C616AD000BE7C2E /* ItemInfoDisplay.cpp */ = {isa = PBXFileReference; fileEncoding = 4; lastKnownFileType = sourcecode.cpp.cpp; name = ItemInfoDisplay.cpp; path = source/ItemInfoDisplay.cpp; sourceTree = "<group>"; };
		A9B99D011C616AD000BE7C2E /* ItemInfoDisplay.h */ = {isa = PBXFileReference; fileEncoding = 4; lastKnownFileType = sourcecode.c.h; name = ItemInfoDisplay.h; path = source/ItemInfoDisplay.h; sourceTree = "<group>"; };
		A9B99D031C616AF200BE7C2E /* MapSalesPanel.cpp */ = {isa = PBXFileReference; fileEncoding = 4; lastKnownFileType = sourcecode.cpp.cpp; name = MapSalesPanel.cpp; path = source/MapSalesPanel.cpp; sourceTree = "<group>"; };
		A9B99D041C616AF200BE7C2E /* MapSalesPanel.h */ = {isa = PBXFileReference; fileEncoding = 4; lastKnownFileType = sourcecode.c.h; name = MapSalesPanel.h; path = source/MapSalesPanel.h; sourceTree = "<group>"; };
		A9BDFB521E00B8AA00A6B27E /* Music.cpp */ = {isa = PBXFileReference; fileEncoding = 4; lastKnownFileType = sourcecode.cpp.cpp; name = Music.cpp; path = source/Music.cpp; sourceTree = "<group>"; };
		A9BDFB531E00B8AA00A6B27E /* Music.h */ = {isa = PBXFileReference; fileEncoding = 4; lastKnownFileType = sourcecode.c.h; name = Music.h; path = source/Music.h; sourceTree = "<group>"; };
		A9BDFB551E00B94700A6B27E /* libmad.0.dylib */ = {isa = PBXFileReference; lastKnownFileType = "compiled.mach-o.dylib"; name = libmad.0.dylib; path = /usr/local/lib/libmad.0.dylib; sourceTree = "<absolute>"; };
		A9C70E0E1C0E5B51000B3D14 /* File.cpp */ = {isa = PBXFileReference; fileEncoding = 4; lastKnownFileType = sourcecode.cpp.cpp; name = File.cpp; path = source/File.cpp; sourceTree = "<group>"; };
		A9C70E0F1C0E5B51000B3D14 /* File.h */ = {isa = PBXFileReference; fileEncoding = 4; lastKnownFileType = sourcecode.c.h; name = File.h; path = source/File.h; sourceTree = "<group>"; };
		A9CC52691950C9F6004E4E22 /* Endless Sky.app */ = {isa = PBXFileReference; explicitFileType = wrapper.application; includeInIndex = 0; path = "Endless Sky.app"; sourceTree = BUILT_PRODUCTS_DIR; };
		A9CC526C1950C9F6004E4E22 /* Cocoa.framework */ = {isa = PBXFileReference; lastKnownFileType = wrapper.framework; name = Cocoa.framework; path = System/Library/Frameworks/Cocoa.framework; sourceTree = SDKROOT; };
		A9CC526F1950C9F6004E4E22 /* AppKit.framework */ = {isa = PBXFileReference; lastKnownFileType = wrapper.framework; name = AppKit.framework; path = System/Library/Frameworks/AppKit.framework; sourceTree = SDKROOT; };
		A9CC52701950C9F6004E4E22 /* CoreData.framework */ = {isa = PBXFileReference; lastKnownFileType = wrapper.framework; name = CoreData.framework; path = System/Library/Frameworks/CoreData.framework; sourceTree = SDKROOT; };
		A9CC52711950C9F6004E4E22 /* Foundation.framework */ = {isa = PBXFileReference; lastKnownFileType = wrapper.framework; name = Foundation.framework; path = System/Library/Frameworks/Foundation.framework; sourceTree = SDKROOT; };
		A9D40D19195DFAA60086EE52 /* OpenGL.framework */ = {isa = PBXFileReference; lastKnownFileType = wrapper.framework; name = OpenGL.framework; path = System/Library/Frameworks/OpenGL.framework; sourceTree = SDKROOT; };
<<<<<<< HEAD
		B59015FA21ED2DD100799178 /* libpangocairo-1.0.0.dylib */ = {isa = PBXFileReference; lastKnownFileType = "compiled.mach-o.dylib"; name = "libpangocairo-1.0.0.dylib"; path = "/usr/local/lib/libpangocairo-1.0.0.dylib"; sourceTree = "<absolute>"; };
		B59015FF21ED2EC400799178 /* libpango-1.0.0.dylib */ = {isa = PBXFileReference; lastKnownFileType = "compiled.mach-o.dylib"; name = "libpango-1.0.0.dylib"; path = "/usr/local/lib/libpango-1.0.0.dylib"; sourceTree = "<absolute>"; };
		B590160221ED330400799178 /* libglib-2.0.0.dylib */ = {isa = PBXFileReference; lastKnownFileType = "compiled.mach-o.dylib"; name = "libglib-2.0.0.dylib"; path = "/usr/local/lib/libglib-2.0.0.dylib"; sourceTree = "<absolute>"; };
		B590160521ED3D0C00799178 /* libcairo.2.dylib */ = {isa = PBXFileReference; lastKnownFileType = "compiled.mach-o.dylib"; name = libcairo.2.dylib; path = /usr/local/lib/libcairo.2.dylib; sourceTree = "<absolute>"; };
		B590160821ED3F7900799178 /* libfontconfig.1.dylib */ = {isa = PBXFileReference; lastKnownFileType = "compiled.mach-o.dylib"; name = libfontconfig.1.dylib; path = /usr/local/lib/libfontconfig.1.dylib; sourceTree = "<absolute>"; };
		B590160B21ED43EB00799178 /* libgobject-2.0.0.dylib */ = {isa = PBXFileReference; lastKnownFileType = "compiled.mach-o.dylib"; name = "libgobject-2.0.0.dylib"; path = "/usr/local/lib/libgobject-2.0.0.dylib"; sourceTree = "<absolute>"; };
		B590160E21ED49F200799178 /* Cache.h */ = {isa = PBXFileReference; fileEncoding = 4; lastKnownFileType = sourcecode.c.h; name = Cache.h; path = source/Cache.h; sourceTree = "<group>"; };
		B590160F21ED49F200799178 /* Cache.cpp */ = {isa = PBXFileReference; fileEncoding = 4; lastKnownFileType = sourcecode.cpp.cpp; name = Cache.cpp; path = source/Cache.cpp; sourceTree = "<group>"; };
=======
>>>>>>> 5bbe1d8c
		B55C239B2303CE8A005C1A14 /* GameWindow.cpp */ = {isa = PBXFileReference; fileEncoding = 4; lastKnownFileType = sourcecode.cpp.cpp; name = GameWindow.cpp; path = source/GameWindow.cpp; sourceTree = "<group>"; };
		B55C239C2303CE8A005C1A14 /* GameWindow.h */ = {isa = PBXFileReference; fileEncoding = 4; lastKnownFileType = sourcecode.c.h; name = GameWindow.h; path = source/GameWindow.h; sourceTree = "<group>"; };
		B590161121ED4A0E00799178 /* Utf8.cpp */ = {isa = PBXFileReference; fileEncoding = 4; lastKnownFileType = sourcecode.cpp.cpp; name = Utf8.cpp; path = source/text/Utf8.cpp; sourceTree = "<group>"; };
		B590161221ED4A0F00799178 /* Utf8.h */ = {isa = PBXFileReference; fileEncoding = 4; lastKnownFileType = sourcecode.c.h; name = Utf8.h; path = source/text/Utf8.h; sourceTree = "<group>"; };
		B590162021ED4A0F00799178 /* DisplayText.h */ = {isa = PBXFileReference; fileEncoding = 4; lastKnownFileType = sourcecode.c.h; name = DisplayText.h; path = source/text/DisplayText.h; sourceTree = "<group>"; };
		B5DDA6922001B7F600DBA76A /* News.cpp */ = {isa = PBXFileReference; fileEncoding = 4; lastKnownFileType = sourcecode.cpp.cpp; name = News.cpp; path = source/News.cpp; sourceTree = "<group>"; };
		B5DDA6932001B7F600DBA76A /* News.h */ = {isa = PBXFileReference; fileEncoding = 4; lastKnownFileType = sourcecode.c.h; name = News.h; path = source/News.h; sourceTree = "<group>"; };
		C49D4EA08DF168A83B1C7B07 /* Hazard.cpp */ = {isa = PBXFileReference; fileEncoding = 4; lastKnownFileType = sourcecode.cpp.cpp; name = Hazard.cpp; path = source/Hazard.cpp; sourceTree = "<group>"; };
		DF8D57DF1FC25842001525DA /* Dictionary.cpp */ = {isa = PBXFileReference; fileEncoding = 4; lastKnownFileType = sourcecode.cpp.cpp; name = Dictionary.cpp; path = source/Dictionary.cpp; sourceTree = "<group>"; };
		DF8D57E01FC25842001525DA /* Dictionary.h */ = {isa = PBXFileReference; fileEncoding = 4; lastKnownFileType = sourcecode.c.h; name = Dictionary.h; path = source/Dictionary.h; sourceTree = "<group>"; };
		DF8D57E21FC25889001525DA /* Visual.cpp */ = {isa = PBXFileReference; fileEncoding = 4; lastKnownFileType = sourcecode.cpp.cpp; name = Visual.cpp; path = source/Visual.cpp; sourceTree = "<group>"; };
		DF8D57E31FC25889001525DA /* Visual.h */ = {isa = PBXFileReference; fileEncoding = 4; lastKnownFileType = sourcecode.c.h; name = Visual.h; path = source/Visual.h; sourceTree = "<group>"; };
		DFAAE2A21FD4A25C0072C0A8 /* BatchDrawList.cpp */ = {isa = PBXFileReference; fileEncoding = 4; lastKnownFileType = sourcecode.cpp.cpp; name = BatchDrawList.cpp; path = source/BatchDrawList.cpp; sourceTree = "<group>"; };
		DFAAE2A31FD4A25C0072C0A8 /* BatchDrawList.h */ = {isa = PBXFileReference; fileEncoding = 4; lastKnownFileType = sourcecode.c.h; name = BatchDrawList.h; path = source/BatchDrawList.h; sourceTree = "<group>"; };
		DFAAE2A41FD4A25C0072C0A8 /* BatchShader.cpp */ = {isa = PBXFileReference; fileEncoding = 4; lastKnownFileType = sourcecode.cpp.cpp; name = BatchShader.cpp; path = source/BatchShader.cpp; sourceTree = "<group>"; };
		DFAAE2A51FD4A25C0072C0A8 /* BatchShader.h */ = {isa = PBXFileReference; fileEncoding = 4; lastKnownFileType = sourcecode.c.h; name = BatchShader.h; path = source/BatchShader.h; sourceTree = "<group>"; };
		DFAAE2A81FD4A27B0072C0A8 /* ImageSet.cpp */ = {isa = PBXFileReference; fileEncoding = 4; lastKnownFileType = sourcecode.cpp.cpp; name = ImageSet.cpp; path = source/ImageSet.cpp; sourceTree = "<group>"; };
		DFAAE2A91FD4A27B0072C0A8 /* ImageSet.h */ = {isa = PBXFileReference; fileEncoding = 4; lastKnownFileType = sourcecode.c.h; name = ImageSet.h; path = source/ImageSet.h; sourceTree = "<group>"; };
		F8C14CFB89472482F77C051D /* Weather.h */ = {isa = PBXFileReference; fileEncoding = 4; lastKnownFileType = sourcecode.c.h; name = Weather.h; path = source/Weather.h; sourceTree = "<group>"; };
/* End PBXFileReference section */

/* Begin PBXFrameworksBuildPhase section */
		A9CC52661950C9F6004E4E22 /* Frameworks */ = {
			isa = PBXFrameworksBuildPhase;
			buildActionMask = 2147483647;
			files = (
				B590160C21ED43EB00799178 /* libgobject-2.0.0.dylib in Frameworks */,
				B590160921ED3F7900799178 /* libfontconfig.1.dylib in Frameworks */,
				B590160621ED3D0C00799178 /* libcairo.2.dylib in Frameworks */,
				B590160321ED330400799178 /* libglib-2.0.0.dylib in Frameworks */,
				B590160021ED2EC400799178 /* libpango-1.0.0.dylib in Frameworks */,
				B59015FB21ED2DD100799178 /* libpangocairo-1.0.0.dylib in Frameworks */,
				A9BDFB561E00B94700A6B27E /* libmad.0.dylib in Frameworks */,
				A9A5297619996CC3002D7C35 /* OpenAL.framework in Frameworks */,
				4C2DEF56201B8FAE0062315E /* libSDL2-2.0.0.dylib in Frameworks */,
				A9D40D1A195DFAA60086EE52 /* OpenGL.framework in Frameworks */,
				A93931FB1988135200C2A87B /* libturbojpeg.0.dylib in Frameworks */,
				A93931FD1988136B00C2A87B /* libpng16.16.dylib in Frameworks */,
				A9CC526D1950C9F6004E4E22 /* Cocoa.framework in Frameworks */,
			);
			runOnlyForDeploymentPostprocessing = 0;
		};
/* End PBXFrameworksBuildPhase section */

/* Begin PBXGroup section */
		654D33611BE92C9200D1E5AB /* source */ = {
			isa = PBXGroup;
			children = (
				A96862CD1AE6FD0A004FE1FE /* Account.cpp */,
				A96862CE1AE6FD0A004FE1FE /* Account.h */,
				A96862CF1AE6FD0A004FE1FE /* AI.cpp */,
				A96862D01AE6FD0A004FE1FE /* AI.h */,
				A96862D11AE6FD0A004FE1FE /* Angle.cpp */,
				A96862D21AE6FD0A004FE1FE /* Angle.h */,
				A96862D51AE6FD0A004FE1FE /* Armament.cpp */,
				A96862D61AE6FD0A004FE1FE /* Armament.h */,
				A96862D71AE6FD0A004FE1FE /* AsteroidField.cpp */,
				A96862D81AE6FD0A004FE1FE /* AsteroidField.h */,
				A96862D91AE6FD0A004FE1FE /* Audio.cpp */,
				A96862DA1AE6FD0A004FE1FE /* Audio.h */,
				A96862DB1AE6FD0A004FE1FE /* BankPanel.cpp */,
				A96862DC1AE6FD0A004FE1FE /* BankPanel.h */,
				DFAAE2A21FD4A25C0072C0A8 /* BatchDrawList.cpp */,
				DFAAE2A31FD4A25C0072C0A8 /* BatchDrawList.h */,
				DFAAE2A41FD4A25C0072C0A8 /* BatchShader.cpp */,
				DFAAE2A51FD4A25C0072C0A8 /* BatchShader.h */,
				A96862DF1AE6FD0A004FE1FE /* BoardingPanel.cpp */,
				A96862E01AE6FD0A004FE1FE /* BoardingPanel.h */,
				6245F8231D301C7400A7A094 /* Body.cpp */,
				6245F8241D301C7400A7A094 /* Body.h */,
				B590160F21ED49F200799178 /* Cache.cpp */,
				B590160E21ED49F200799178 /* Cache.h */,
				A96862E11AE6FD0A004FE1FE /* CaptureOdds.cpp */,
				A96862E21AE6FD0A004FE1FE /* CaptureOdds.h */,
				A96862E31AE6FD0A004FE1FE /* CargoHold.cpp */,
				A96862E41AE6FD0A004FE1FE /* CargoHold.h */,
				A96862E51AE6FD0A004FE1FE /* ClickZone.h */,
				6A5716311E25BE6F00585EB2 /* CollisionSet.cpp */,
				6A5716321E25BE6F00585EB2 /* CollisionSet.h */,
				A96862E61AE6FD0A004FE1FE /* Color.cpp */,
				A96862E71AE6FD0A004FE1FE /* Color.h */,
				A96862E81AE6FD0A004FE1FE /* Command.cpp */,
				A96862E91AE6FD0A004FE1FE /* Command.h */,
				A96862EA1AE6FD0A004FE1FE /* ConditionSet.cpp */,
				A96862EB1AE6FD0A004FE1FE /* ConditionSet.h */,
				A96862EC1AE6FD0A004FE1FE /* Conversation.cpp */,
				A96862ED1AE6FD0A004FE1FE /* Conversation.h */,
				A96862EE1AE6FD0A004FE1FE /* ConversationPanel.cpp */,
				A96862EF1AE6FD0A004FE1FE /* ConversationPanel.h */,
				A96862F01AE6FD0A004FE1FE /* DataFile.cpp */,
				A96862F11AE6FD0A004FE1FE /* DataFile.h */,
				A96862F21AE6FD0A004FE1FE /* DataNode.cpp */,
				A96862F31AE6FD0A004FE1FE /* DataNode.h */,
				A96862F41AE6FD0A004FE1FE /* DataWriter.cpp */,
				A96862F51AE6FD0A004FE1FE /* DataWriter.h */,
				A96862F61AE6FD0A004FE1FE /* Date.cpp */,
				A96862F71AE6FD0A004FE1FE /* Date.h */,
				5155CD711DBB9FF900EF090B /* Depreciation.cpp */,
				5155CD721DBB9FF900EF090B /* Depreciation.h */,
				A96862F81AE6FD0A004FE1FE /* Dialog.cpp */,
				A96862F91AE6FD0B004FE1FE /* Dialog.h */,
				DF8D57DF1FC25842001525DA /* Dictionary.cpp */,
				DF8D57E01FC25842001525DA /* Dictionary.h */,
				B590162021ED4A0F00799178 /* DisplayText.h */,
				A96862FA1AE6FD0B004FE1FE /* DistanceMap.cpp */,
				A96862FB1AE6FD0B004FE1FE /* DistanceMap.h */,
				A96862FE1AE6FD0B004FE1FE /* DrawList.cpp */,
				A96862FF1AE6FD0B004FE1FE /* DrawList.h */,
				A96863001AE6FD0B004FE1FE /* Effect.cpp */,
				A96863011AE6FD0B004FE1FE /* Effect.h */,
				A96863021AE6FD0B004FE1FE /* Engine.cpp */,
				A96863031AE6FD0B004FE1FE /* Engine.h */,
				A96863041AE6FD0B004FE1FE /* EscortDisplay.cpp */,
				A96863051AE6FD0B004FE1FE /* EscortDisplay.h */,
				A9C70E0E1C0E5B51000B3D14 /* File.cpp */,
				A9C70E0F1C0E5B51000B3D14 /* File.h */,
				A96863061AE6FD0B004FE1FE /* Files.cpp */,
				A96863071AE6FD0B004FE1FE /* Files.h */,
				A96863081AE6FD0B004FE1FE /* FillShader.cpp */,
				A96863091AE6FD0B004FE1FE /* FillShader.h */,
				A968630A1AE6FD0B004FE1FE /* Fleet.cpp */,
				A968630B1AE6FD0B004FE1FE /* Fleet.h */,
				62C311181CE172D000409D91 /* Flotsam.cpp */,
				62C311191CE172D000409D91 /* Flotsam.h */,
				62A405B81D47DA4D0054F6A0 /* FogShader.cpp */,
				62A405B91D47DA4D0054F6A0 /* FogShader.h */,
				A968630C1AE6FD0B004FE1FE /* Font.cpp */,
				A968630D1AE6FD0B004FE1FE /* Font.h */,
				A968630E1AE6FD0B004FE1FE /* FontSet.cpp */,
				A968630F1AE6FD0B004FE1FE /* FontSet.h */,
				A96863101AE6FD0B004FE1FE /* Format.cpp */,
				A96863111AE6FD0B004FE1FE /* Format.h */,
				A96863121AE6FD0B004FE1FE /* FrameTimer.cpp */,
				A96863131AE6FD0B004FE1FE /* FrameTimer.h */,
				A96863141AE6FD0B004FE1FE /* Galaxy.cpp */,
				A96863151AE6FD0B004FE1FE /* Galaxy.h */,
				A96863161AE6FD0B004FE1FE /* GameData.cpp */,
				A96863171AE6FD0B004FE1FE /* GameData.h */,
				A96863181AE6FD0B004FE1FE /* GameEvent.cpp */,
				A96863191AE6FD0B004FE1FE /* GameEvent.h */,
				B55C239B2303CE8A005C1A14 /* GameWindow.cpp */,
				B55C239C2303CE8A005C1A14 /* GameWindow.h */,
				A968631A1AE6FD0B004FE1FE /* gl_header.h */,
				A968631B1AE6FD0B004FE1FE /* Government.cpp */,
				A968631C1AE6FD0B004FE1FE /* Government.h */,
				A968631D1AE6FD0B004FE1FE /* HailPanel.cpp */,
				A968631E1AE6FD0B004FE1FE /* HailPanel.h */,
				6245F8261D301C9000A7A094 /* Hardpoint.cpp */,
				6245F8271D301C9000A7A094 /* Hardpoint.h */,
				A968631F1AE6FD0B004FE1FE /* HiringPanel.cpp */,
				A96863201AE6FD0B004FE1FE /* HiringPanel.h */,
				A96863211AE6FD0B004FE1FE /* ImageBuffer.cpp */,
				A96863221AE6FD0B004FE1FE /* ImageBuffer.h */,
				A96863251AE6FD0B004FE1FE /* Information.cpp */,
				A96863261AE6FD0B004FE1FE /* Information.h */,
				A96863271AE6FD0B004FE1FE /* Interface.cpp */,
				A96863281AE6FD0B004FE1FE /* Interface.h */,
				DFAAE2A81FD4A27B0072C0A8 /* ImageSet.cpp */,
				DFAAE2A91FD4A27B0072C0A8 /* ImageSet.h */,
				A9B99D001C616AD000BE7C2E /* ItemInfoDisplay.cpp */,
				A9B99D011C616AD000BE7C2E /* ItemInfoDisplay.h */,
				A96863291AE6FD0B004FE1FE /* LineShader.cpp */,
				A968632A1AE6FD0B004FE1FE /* LineShader.h */,
				A968632B1AE6FD0B004FE1FE /* LoadPanel.cpp */,
				A968632C1AE6FD0B004FE1FE /* LoadPanel.h */,
				A968632D1AE6FD0B004FE1FE /* LocationFilter.cpp */,
				A968632E1AE6FD0B004FE1FE /* LocationFilter.h */,
				A90633FD1EE602FD000DA6C0 /* LogbookPanel.cpp */,
				A90633FE1EE602FD000DA6C0 /* LogbookPanel.h */,
				A968632F1AE6FD0B004FE1FE /* main.cpp */,
				A96863301AE6FD0B004FE1FE /* MainPanel.cpp */,
				A96863311AE6FD0B004FE1FE /* MainPanel.h */,
				A96863321AE6FD0C004FE1FE /* MapDetailPanel.cpp */,
				A96863331AE6FD0C004FE1FE /* MapDetailPanel.h */,
				A97C24E81B17BE35007DDFA1 /* MapOutfitterPanel.cpp */,
				A97C24E91B17BE35007DDFA1 /* MapOutfitterPanel.h */,
				A96863341AE6FD0C004FE1FE /* MapPanel.cpp */,
				A96863351AE6FD0C004FE1FE /* MapPanel.h */,
				A9B99D031C616AF200BE7C2E /* MapSalesPanel.cpp */,
				A9B99D041C616AF200BE7C2E /* MapSalesPanel.h */,
				A97C24EB1B17BE3C007DDFA1 /* MapShipyardPanel.cpp */,
				A97C24EC1B17BE3C007DDFA1 /* MapShipyardPanel.h */,
				A96863361AE6FD0C004FE1FE /* Mask.cpp */,
				A96863371AE6FD0C004FE1FE /* Mask.h */,
				A96863381AE6FD0C004FE1FE /* MenuPanel.cpp */,
				A96863391AE6FD0C004FE1FE /* MenuPanel.h */,
				A968633A1AE6FD0C004FE1FE /* Messages.cpp */,
				A968633B1AE6FD0C004FE1FE /* Messages.h */,
				A90C15D71D5BD55700708F3A /* Minable.cpp */,
				A90C15D81D5BD55700708F3A /* Minable.h */,
				A968633C1AE6FD0C004FE1FE /* Mission.cpp */,
				A968633D1AE6FD0C004FE1FE /* Mission.h */,
				A968633E1AE6FD0C004FE1FE /* MissionAction.cpp */,
				A968633F1AE6FD0C004FE1FE /* MissionAction.h */,
				A96863401AE6FD0C004FE1FE /* MissionPanel.cpp */,
				A96863411AE6FD0C004FE1FE /* MissionPanel.h */,
				A96863421AE6FD0C004FE1FE /* Mortgage.cpp */,
				A96863431AE6FD0C004FE1FE /* Mortgage.h */,
				A9BDFB521E00B8AA00A6B27E /* Music.cpp */,
				A9BDFB531E00B8AA00A6B27E /* Music.h */,
				B5DDA6922001B7F600DBA76A /* News.cpp */,
				B5DDA6932001B7F600DBA76A /* News.h */,
				A96863441AE6FD0C004FE1FE /* NPC.cpp */,
				A96863451AE6FD0C004FE1FE /* NPC.h */,
				A96863461AE6FD0C004FE1FE /* Outfit.cpp */,
				A96863471AE6FD0C004FE1FE /* Outfit.h */,
				A96863481AE6FD0C004FE1FE /* OutfitInfoDisplay.cpp */,
				A96863491AE6FD0C004FE1FE /* OutfitInfoDisplay.h */,
				A968634A1AE6FD0C004FE1FE /* OutfitterPanel.cpp */,
				A968634B1AE6FD0C004FE1FE /* OutfitterPanel.h */,
				A968634C1AE6FD0C004FE1FE /* OutlineShader.cpp */,
				A968634D1AE6FD0C004FE1FE /* OutlineShader.h */,
				A968634E1AE6FD0C004FE1FE /* Panel.cpp */,
				A968634F1AE6FD0C004FE1FE /* Panel.h */,
				A966A5A91B964E6300DFF69C /* Person.cpp */,
				A966A5AA1B964E6300DFF69C /* Person.h */,
				A96863501AE6FD0C004FE1FE /* Personality.cpp */,
				A96863511AE6FD0C004FE1FE /* Personality.h */,
				A96863521AE6FD0C004FE1FE /* Phrase.cpp */,
				A96863531AE6FD0C004FE1FE /* Phrase.h */,
				A96863541AE6FD0C004FE1FE /* pi.h */,
				A96863551AE6FD0C004FE1FE /* Planet.cpp */,
				A96863561AE6FD0C004FE1FE /* Planet.h */,
				628BDAED1CC5DC950062BCD2 /* PlanetLabel.cpp */,
				628BDAEE1CC5DC950062BCD2 /* PlanetLabel.h */,
				A96863571AE6FD0C004FE1FE /* PlanetPanel.cpp */,
				A96863581AE6FD0C004FE1FE /* PlanetPanel.h */,
				A96863591AE6FD0C004FE1FE /* PlayerInfo.cpp */,
				A968635A1AE6FD0C004FE1FE /* PlayerInfo.h */,
				A98150831EA9635D00428AD6 /* PlayerInfoPanel.cpp */,
				A98150841EA9635D00428AD6 /* PlayerInfoPanel.h */,
				A968635B1AE6FD0C004FE1FE /* Point.cpp */,
				A968635C1AE6FD0C004FE1FE /* Point.h */,
				A968635D1AE6FD0C004FE1FE /* PointerShader.cpp */,
				A968635E1AE6FD0C004FE1FE /* PointerShader.h */,
				A968635F1AE6FD0C004FE1FE /* Politics.cpp */,
				A96863601AE6FD0C004FE1FE /* Politics.h */,
				A96863611AE6FD0C004FE1FE /* Preferences.cpp */,
				A96863621AE6FD0C004FE1FE /* Preferences.h */,
				A96863631AE6FD0C004FE1FE /* PreferencesPanel.cpp */,
				A96863641AE6FD0C004FE1FE /* PreferencesPanel.h */,
				A96863651AE6FD0C004FE1FE /* Projectile.cpp */,
				A96863661AE6FD0C004FE1FE /* Projectile.h */,
				A96863671AE6FD0C004FE1FE /* Radar.cpp */,
				A96863681AE6FD0C004FE1FE /* Radar.h */,
				A96863691AE6FD0D004FE1FE /* Random.cpp */,
				A968636A1AE6FD0D004FE1FE /* Random.h */,
				A90C15DA1D5BD56800708F3A /* Rectangle.cpp */,
				A90C15DB1D5BD56800708F3A /* Rectangle.h */,
				A968636B1AE6FD0D004FE1FE /* RingShader.cpp */,
				A968636C1AE6FD0D004FE1FE /* RingShader.h */,
				A968636D1AE6FD0D004FE1FE /* Sale.h */,
				A968636E1AE6FD0D004FE1FE /* SavedGame.cpp */,
				A968636F1AE6FD0D004FE1FE /* SavedGame.h */,
				A96863701AE6FD0D004FE1FE /* Screen.cpp */,
				A96863711AE6FD0D004FE1FE /* Screen.h */,
				A96863721AE6FD0D004FE1FE /* Set.h */,
				A96863731AE6FD0D004FE1FE /* Shader.cpp */,
				A96863741AE6FD0D004FE1FE /* Shader.h */,
				A96863751AE6FD0D004FE1FE /* shift.h */,
				A96863761AE6FD0D004FE1FE /* Ship.cpp */,
				A96863771AE6FD0D004FE1FE /* Ship.h */,
				A96863781AE6FD0D004FE1FE /* ShipEvent.cpp */,
				A96863791AE6FD0D004FE1FE /* ShipEvent.h */,
				A968637A1AE6FD0D004FE1FE /* ShipInfoDisplay.cpp */,
				A968637B1AE6FD0D004FE1FE /* ShipInfoDisplay.h */,
				A98150801EA9634A00428AD6 /* ShipInfoPanel.cpp */,
				A98150811EA9634A00428AD6 /* ShipInfoPanel.h */,
				A968637C1AE6FD0D004FE1FE /* ShipyardPanel.cpp */,
				A968637D1AE6FD0D004FE1FE /* ShipyardPanel.h */,
				A968637E1AE6FD0D004FE1FE /* ShopPanel.cpp */,
				A968637F1AE6FD0D004FE1FE /* ShopPanel.h */,
				A96863801AE6FD0D004FE1FE /* Sound.cpp */,
				A96863811AE6FD0D004FE1FE /* Sound.h */,
				A96863821AE6FD0D004FE1FE /* SpaceportPanel.cpp */,
				A96863831AE6FD0D004FE1FE /* SpaceportPanel.h */,
				A96863841AE6FD0D004FE1FE /* Sprite.cpp */,
				A96863851AE6FD0D004FE1FE /* Sprite.h */,
				A96863861AE6FD0D004FE1FE /* SpriteQueue.cpp */,
				A96863871AE6FD0D004FE1FE /* SpriteQueue.h */,
				A96863881AE6FD0D004FE1FE /* SpriteSet.cpp */,
				A96863891AE6FD0D004FE1FE /* SpriteSet.h */,
				A968638A1AE6FD0D004FE1FE /* SpriteShader.cpp */,
				A968638B1AE6FD0D004FE1FE /* SpriteShader.h */,
				A968638C1AE6FD0D004FE1FE /* StarField.cpp */,
				A968638D1AE6FD0D004FE1FE /* StarField.h */,
				A968638E1AE6FD0D004FE1FE /* StartConditions.cpp */,
				A968638F1AE6FD0D004FE1FE /* StartConditions.h */,
				A96863901AE6FD0D004FE1FE /* StellarObject.cpp */,
				A96863911AE6FD0D004FE1FE /* StellarObject.h */,
				A96863921AE6FD0D004FE1FE /* System.cpp */,
				A96863931AE6FD0D004FE1FE /* System.h */,
				A96863941AE6FD0D004FE1FE /* Table.cpp */,
				A96863951AE6FD0D004FE1FE /* Table.h */,
				A96863961AE6FD0D004FE1FE /* Trade.cpp */,
				A96863971AE6FD0D004FE1FE /* Trade.h */,
				A96863981AE6FD0D004FE1FE /* TradingPanel.cpp */,
				A96863991AE6FD0D004FE1FE /* TradingPanel.h */,
				A968639A1AE6FD0D004FE1FE /* UI.cpp */,
				A968639B1AE6FD0D004FE1FE /* UI.h */,
				B590161121ED4A0E00799178 /* Utf8.cpp */,
				B590161221ED4A0F00799178 /* Utf8.h */,
				DF8D57E21FC25889001525DA /* Visual.cpp */,
				DF8D57E31FC25889001525DA /* Visual.h */,
				A968639C1AE6FD0D004FE1FE /* Weapon.cpp */,
				A968639D1AE6FD0D004FE1FE /* Weapon.h */,
<<<<<<< HEAD
=======
				A968639E1AE6FD0D004FE1FE /* WrappedText.cpp */,
				A968639F1AE6FD0E004FE1FE /* WrappedText.h */,
				2E8047A8987DD8EC99FF8E2E /* Test.cpp */,
				02D34A71AE3BC4C93FC6865B /* TestData.cpp */,
				9DA14712A9C68E00FBFD9C72 /* TestData.h */,
				5CE3475B85CE8C48D98664B7 /* Test.h */,
				2E1E458DB603BF979429117C /* DisplayText.cpp */,
				13B643F6BEC24349F9BC9F42 /* alignment.hpp */,
				9BCF4321AF819E944EC02FB9 /* layout.hpp */,
				2CA44855BD0AFF45DCAEEA5D /* truncate.hpp */,
>>>>>>> 5bbe1d8c
				C49D4EA08DF168A83B1C7B07 /* Hazard.cpp */,
				2E644A108BCD762A2A1A899C /* Hazard.h */,
				8E8A4C648B242742B22A34FA /* Weather.cpp */,
				F8C14CFB89472482F77C051D /* Weather.h */,
				2E1E458DB603BF979429117C /* DisplayText.cpp */,
				13B643F6BEC24349F9BC9F42 /* alignment.hpp */,
				9BCF4321AF819E944EC02FB9 /* layout.hpp */,
				2CA44855BD0AFF45DCAEEA5D /* truncate.hpp */,
			);
			name = source;
			sourceTree = "<group>";
		};
		A9CC52601950C9F6004E4E22 = {
			isa = PBXGroup;
			children = (
				654D33611BE92C9200D1E5AB /* source */,
				A99F7A6F195DF44B002C30B8 /* credits.txt */,
				A99F7A94195DF44B002C30B8 /* keys.txt */,
				A99F7A95195DF44B002C30B8 /* license.txt */,
				A94408A41982F3E600610427 /* endless-sky.iconset */,
				A9A5297319996C9F002D7C35 /* sounds */,
				A99F7B32195DF45E002C30B8 /* data */,
				A99F7B33195DF45E002C30B8 /* images */,
				A9CC52721950C9F6004E4E22 /* XCode */,
				A9CC526B1950C9F6004E4E22 /* Frameworks */,
				A9CC526A1950C9F6004E4E22 /* Products */,
			);
			sourceTree = "<group>";
		};
		A9CC526A1950C9F6004E4E22 /* Products */ = {
			isa = PBXGroup;
			children = (
				A9CC52691950C9F6004E4E22 /* Endless Sky.app */,
			);
			name = Products;
			sourceTree = "<group>";
		};
		A9CC526B1950C9F6004E4E22 /* Frameworks */ = {
			isa = PBXGroup;
			children = (
				B590160B21ED43EB00799178 /* libgobject-2.0.0.dylib */,
				B590160821ED3F7900799178 /* libfontconfig.1.dylib */,
				B590160521ED3D0C00799178 /* libcairo.2.dylib */,
				B590160221ED330400799178 /* libglib-2.0.0.dylib */,
				B59015FF21ED2EC400799178 /* libpango-1.0.0.dylib */,
				B59015FA21ED2DD100799178 /* libpangocairo-1.0.0.dylib */,
				A9A5297519996CC3002D7C35 /* OpenAL.framework */,
				A93931FA1988135200C2A87B /* libturbojpeg.0.dylib */,
				A93931FC1988136B00C2A87B /* libpng16.16.dylib */,
				A9BDFB551E00B94700A6B27E /* libmad.0.dylib */,
				4C2DEF55201B8FAD0062315E /* libSDL2-2.0.0.dylib */,
				A9D40D19195DFAA60086EE52 /* OpenGL.framework */,
				A9CC526C1950C9F6004E4E22 /* Cocoa.framework */,
				A9CC526E1950C9F6004E4E22 /* Other Frameworks */,
			);
			name = Frameworks;
			sourceTree = "<group>";
		};
		A9CC526E1950C9F6004E4E22 /* Other Frameworks */ = {
			isa = PBXGroup;
			children = (
				A9CC526F1950C9F6004E4E22 /* AppKit.framework */,
				A9CC52701950C9F6004E4E22 /* CoreData.framework */,
				A9CC52711950C9F6004E4E22 /* Foundation.framework */,
			);
			name = "Other Frameworks";
			sourceTree = "<group>";
		};
		A9CC52721950C9F6004E4E22 /* XCode */ = {
			isa = PBXGroup;
			children = (
				A99F7A4F195DF3E8002C30B8 /* Images.xcassets */,
				A9CC52731950C9F6004E4E22 /* Supporting Files */,
			);
			path = XCode;
			sourceTree = "<group>";
		};
		A9CC52731950C9F6004E4E22 /* Supporting Files */ = {
			isa = PBXGroup;
			children = (
				A99F7A51195DF3F9002C30B8 /* EndlessSky-Info.plist */,
			);
			name = "Supporting Files";
			sourceTree = "<group>";
		};
/* End PBXGroup section */

/* Begin PBXHeadersBuildPhase section */
		179C4966BD83E1B6FC2B24A0 /* Headers */ = {
			isa = PBXHeadersBuildPhase;
			buildActionMask = 2147483647;
			files = (
				AFF742E3BAA4AD9A5D001460 /* alignment.hpp in Headers */,
				F55745BDBC50E15DCEB2ED5B /* layout.hpp in Headers */,
				16AD4CACA629E8026777EA00 /* truncate.hpp in Headers */,
			);
			runOnlyForDeploymentPostprocessing = 0;
		};
/* End PBXHeadersBuildPhase section */

/* Begin PBXNativeTarget section */
		A9CC52681950C9F6004E4E22 /* EndlessSky */ = {
			isa = PBXNativeTarget;
			buildConfigurationList = A9CC529A1950C9F6004E4E22 /* Build configuration list for PBXNativeTarget "EndlessSky" */;
			buildPhases = (
				A9CC52651950C9F6004E4E22 /* Sources */,
				A9CC52661950C9F6004E4E22 /* Frameworks */,
				A9CC52671950C9F6004E4E22 /* Resources */,
				A93931ED19880ECA00C2A87B /* CopyFiles */,
				179C4966BD83E1B6FC2B24A0 /* Headers */,
			);
			buildRules = (
			);
			dependencies = (
			);
			name = EndlessSky;
			productName = EndlessSky;
			productReference = A9CC52691950C9F6004E4E22 /* Endless Sky.app */;
			productType = "com.apple.product-type.application";
		};
/* End PBXNativeTarget section */

/* Begin PBXProject section */
		A9CC52611950C9F6004E4E22 /* Project object */ = {
			isa = PBXProject;
			attributes = {
				LastUpgradeCheck = 0920;
			};
			buildConfigurationList = A9CC52641950C9F6004E4E22 /* Build configuration list for PBXProject "EndlessSky" */;
			compatibilityVersion = "Xcode 3.2";
			developmentRegion = English;
			hasScannedForEncodings = 0;
			knownRegions = (
				Base,
			);
			mainGroup = A9CC52601950C9F6004E4E22;
			productRefGroup = A9CC526A1950C9F6004E4E22 /* Products */;
			projectDirPath = "";
			projectRoot = "";
			targets = (
				A9CC52681950C9F6004E4E22 /* EndlessSky */,
			);
		};
/* End PBXProject section */

/* Begin PBXResourcesBuildPhase section */
		A9CC52671950C9F6004E4E22 /* Resources */ = {
			isa = PBXResourcesBuildPhase;
			buildActionMask = 2147483647;
			files = (
				A99F7A50195DF3E8002C30B8 /* Images.xcassets in Resources */,
				A99F7B09195DF44C002C30B8 /* license.txt in Resources */,
				A9A5297419996C9F002D7C35 /* sounds in Resources */,
				A99F7AF5195DF44C002C30B8 /* credits.txt in Resources */,
				A99F7B08195DF44C002C30B8 /* keys.txt in Resources */,
				A99F7B34195DF45E002C30B8 /* data in Resources */,
				A94408A51982F3E600610427 /* endless-sky.iconset in Resources */,
				A99F7B35195DF45E002C30B8 /* images in Resources */,
			);
			runOnlyForDeploymentPostprocessing = 0;
		};
/* End PBXResourcesBuildPhase section */

/* Begin PBXSourcesBuildPhase section */
		A9CC52651950C9F6004E4E22 /* Sources */ = {
			isa = PBXSourcesBuildPhase;
			buildActionMask = 2147483647;
			files = (
				A96863AD1AE6FD0E004FE1FE /* Command.cpp in Sources */,
				A96863E71AE6FD0E004FE1FE /* PointerShader.cpp in Sources */,
				A96863E51AE6FD0E004FE1FE /* PlayerInfo.cpp in Sources */,
				A96863B81AE6FD0E004FE1FE /* DrawList.cpp in Sources */,
				A96863FB1AE6FD0E004FE1FE /* SpriteSet.cpp in Sources */,
				A96863CC1AE6FD0E004FE1FE /* Interface.cpp in Sources */,
				A96864041AE6FD0E004FE1FE /* UI.cpp in Sources */,
				A96863EE1AE6FD0E004FE1FE /* RingShader.cpp in Sources */,
				A96864001AE6FD0E004FE1FE /* System.cpp in Sources */,
				A96863AC1AE6FD0E004FE1FE /* Color.cpp in Sources */,
				A96864031AE6FD0E004FE1FE /* TradingPanel.cpp in Sources */,
				A96863C81AE6FD0E004FE1FE /* HiringPanel.cpp in Sources */,
				A96863B21AE6FD0E004FE1FE /* DataNode.cpp in Sources */,
				A96863B01AE6FD0E004FE1FE /* ConversationPanel.cpp in Sources */,
				A96863E41AE6FD0E004FE1FE /* PlanetPanel.cpp in Sources */,
				A96863E01AE6FD0E004FE1FE /* Panel.cpp in Sources */,
				A96863D21AE6FD0E004FE1FE /* MapDetailPanel.cpp in Sources */,
				DFAAE2AA1FD4A27B0072C0A8 /* ImageSet.cpp in Sources */,
				B590161321ED4A0F00799178 /* Utf8.cpp in Sources */,
				A96863D41AE6FD0E004FE1FE /* Mask.cpp in Sources */,
				A96863E61AE6FD0E004FE1FE /* Point.cpp in Sources */,
				A96863DE1AE6FD0E004FE1FE /* OutfitterPanel.cpp in Sources */,
				62C3111A1CE172D000409D91 /* Flotsam.cpp in Sources */,
				B55C239D2303CE8B005C1A14 /* GameWindow.cpp in Sources */,
				A96863B91AE6FD0E004FE1FE /* Effect.cpp in Sources */,
				A96863AE1AE6FD0E004FE1FE /* ConditionSet.cpp in Sources */,
				A96863DC1AE6FD0E004FE1FE /* Outfit.cpp in Sources */,
				A96863BB1AE6FD0E004FE1FE /* EscortDisplay.cpp in Sources */,
				A96863EB1AE6FD0E004FE1FE /* Projectile.cpp in Sources */,
				A96863D11AE6FD0E004FE1FE /* MainPanel.cpp in Sources */,
				A96863B31AE6FD0E004FE1FE /* DataWriter.cpp in Sources */,
				A96863A61AE6FD0E004FE1FE /* Audio.cpp in Sources */,
				A96863A21AE6FD0E004FE1FE /* Angle.cpp in Sources */,
				A966A5AB1B964E6300DFF69C /* Person.cpp in Sources */,
				A96863FE1AE6FD0E004FE1FE /* StartConditions.cpp in Sources */,
				A96863A71AE6FD0E004FE1FE /* BankPanel.cpp in Sources */,
				A96863DA1AE6FD0E004FE1FE /* Mortgage.cpp in Sources */,
				A96863C31AE6FD0E004FE1FE /* Galaxy.cpp in Sources */,
				A97C24EA1B17BE35007DDFA1 /* MapOutfitterPanel.cpp in Sources */,
				A96863D91AE6FD0E004FE1FE /* MissionPanel.cpp in Sources */,
				A96863DB1AE6FD0E004FE1FE /* NPC.cpp in Sources */,
				A96863F81AE6FD0E004FE1FE /* SpaceportPanel.cpp in Sources */,
				A96863AA1AE6FD0E004FE1FE /* CaptureOdds.cpp in Sources */,
				A96863B61AE6FD0E004FE1FE /* DistanceMap.cpp in Sources */,
				A96863CF1AE6FD0E004FE1FE /* LocationFilter.cpp in Sources */,
				A96863C11AE6FD0E004FE1FE /* Format.cpp in Sources */,
				A96863BF1AE6FD0E004FE1FE /* Font.cpp in Sources */,
				A96863ED1AE6FD0E004FE1FE /* Random.cpp in Sources */,
				A96864021AE6FD0E004FE1FE /* Trade.cpp in Sources */,
				6245F8251D301C7400A7A094 /* Body.cpp in Sources */,
				5155CD731DBB9FF900EF090B /* Depreciation.cpp in Sources */,
				A96863FC1AE6FD0E004FE1FE /* SpriteShader.cpp in Sources */,
				A96863E81AE6FD0E004FE1FE /* Politics.cpp in Sources */,
				A96863E91AE6FD0E004FE1FE /* Preferences.cpp in Sources */,
				A96863F31AE6FD0E004FE1FE /* ShipEvent.cpp in Sources */,
				DFAAE2A71FD4A25C0072C0A8 /* BatchShader.cpp in Sources */,
				A96863D51AE6FD0E004FE1FE /* MenuPanel.cpp in Sources */,
				A90C15DC1D5BD56800708F3A /* Rectangle.cpp in Sources */,
				A9B99D021C616AD000BE7C2E /* ItemInfoDisplay.cpp in Sources */,
				A96863EA1AE6FD0E004FE1FE /* PreferencesPanel.cpp in Sources */,
				A96863F11AE6FD0E004FE1FE /* Shader.cpp in Sources */,
				A9C70E101C0E5B51000B3D14 /* File.cpp in Sources */,
				A96863F41AE6FD0E004FE1FE /* ShipInfoDisplay.cpp in Sources */,
				A96863C21AE6FD0E004FE1FE /* FrameTimer.cpp in Sources */,
				A96863D81AE6FD0E004FE1FE /* MissionAction.cpp in Sources */,
				A96863FA1AE6FD0E004FE1FE /* SpriteQueue.cpp in Sources */,
				A96863E21AE6FD0E004FE1FE /* Phrase.cpp in Sources */,
				628BDAEF1CC5DC950062BCD2 /* PlanetLabel.cpp in Sources */,
				6245F8281D301C9000A7A094 /* Hardpoint.cpp in Sources */,
				A96863C01AE6FD0E004FE1FE /* FontSet.cpp in Sources */,
				A96863D61AE6FD0E004FE1FE /* Messages.cpp in Sources */,
				A97C24ED1B17BE3C007DDFA1 /* MapShipyardPanel.cpp in Sources */,
				A96863D71AE6FD0E004FE1FE /* Mission.cpp in Sources */,
				A96863D31AE6FD0E004FE1FE /* MapPanel.cpp in Sources */,
				A96863F21AE6FD0E004FE1FE /* Ship.cpp in Sources */,
				B5DDA6942001B7F600DBA76A /* News.cpp in Sources */,
				A96863D01AE6FD0E004FE1FE /* main.cpp in Sources */,
				A96863BE1AE6FD0E004FE1FE /* Fleet.cpp in Sources */,
				A98150821EA9634A00428AD6 /* ShipInfoPanel.cpp in Sources */,
				A96864011AE6FD0E004FE1FE /* Table.cpp in Sources */,
				A96863AB1AE6FD0E004FE1FE /* CargoHold.cpp in Sources */,
				A96864051AE6FD0E004FE1FE /* Weapon.cpp in Sources */,
				A96863EC1AE6FD0E004FE1FE /* Radar.cpp in Sources */,
				A96863F61AE6FD0E004FE1FE /* ShopPanel.cpp in Sources */,
				DFAAE2A61FD4A25C0072C0A8 /* BatchDrawList.cpp in Sources */,
				A98150851EA9635D00428AD6 /* PlayerInfoPanel.cpp in Sources */,
				A96863BC1AE6FD0E004FE1FE /* Files.cpp in Sources */,
				A96863CB1AE6FD0E004FE1FE /* Information.cpp in Sources */,
				A96863F91AE6FD0E004FE1FE /* Sprite.cpp in Sources */,
				A96863A91AE6FD0E004FE1FE /* BoardingPanel.cpp in Sources */,
				DF8D57E11FC25842001525DA /* Dictionary.cpp in Sources */,
				A9B99D051C616AF200BE7C2E /* MapSalesPanel.cpp in Sources */,
				A96863A01AE6FD0E004FE1FE /* Account.cpp in Sources */,
				A90C15D91D5BD55700708F3A /* Minable.cpp in Sources */,
				A96863F51AE6FD0E004FE1FE /* ShipyardPanel.cpp in Sources */,
				A96863DD1AE6FD0E004FE1FE /* OutfitInfoDisplay.cpp in Sources */,
				A96863C41AE6FD0E004FE1FE /* GameData.cpp in Sources */,
				A96863CD1AE6FD0E004FE1FE /* LineShader.cpp in Sources */,
				A96863C71AE6FD0E004FE1FE /* HailPanel.cpp in Sources */,
				62A405BA1D47DA4D0054F6A0 /* FogShader.cpp in Sources */,
				A96863C61AE6FD0E004FE1FE /* Government.cpp in Sources */,
				A96863B51AE6FD0E004FE1FE /* Dialog.cpp in Sources */,
				A96863AF1AE6FD0E004FE1FE /* Conversation.cpp in Sources */,
				A96863C51AE6FD0E004FE1FE /* GameEvent.cpp in Sources */,
				A90633FF1EE602FD000DA6C0 /* LogbookPanel.cpp in Sources */,
				A96863BD1AE6FD0E004FE1FE /* FillShader.cpp in Sources */,
				A96863FF1AE6FD0E004FE1FE /* StellarObject.cpp in Sources */,
				A96863A51AE6FD0E004FE1FE /* AsteroidField.cpp in Sources */,
				A96863FD1AE6FD0E004FE1FE /* StarField.cpp in Sources */,
				A96863B11AE6FD0E004FE1FE /* DataFile.cpp in Sources */,
				A96863E31AE6FD0E004FE1FE /* Planet.cpp in Sources */,
				A96863DF1AE6FD0E004FE1FE /* OutlineShader.cpp in Sources */,
				A96863C91AE6FD0E004FE1FE /* ImageBuffer.cpp in Sources */,
				6A5716331E25BE6F00585EB2 /* CollisionSet.cpp in Sources */,
				A96863E11AE6FD0E004FE1FE /* Personality.cpp in Sources */,
				B590161021ED49F300799178 /* Cache.cpp in Sources */,
				A96863B41AE6FD0E004FE1FE /* Date.cpp in Sources */,
				DF8D57E51FC25889001525DA /* Visual.cpp in Sources */,
				A96863EF1AE6FD0E004FE1FE /* SavedGame.cpp in Sources */,
				A96863A11AE6FD0E004FE1FE /* AI.cpp in Sources */,
				A96863F71AE6FD0E004FE1FE /* Sound.cpp in Sources */,
				A9BDFB541E00B8AA00A6B27E /* Music.cpp in Sources */,
				A96863BA1AE6FD0E004FE1FE /* Engine.cpp in Sources */,
				A96863CE1AE6FD0E004FE1FE /* LoadPanel.cpp in Sources */,
				A96863A41AE6FD0E004FE1FE /* Armament.cpp in Sources */,
				A96863F01AE6FD0E004FE1FE /* Screen.cpp in Sources */,
				9E1F4BF78F9E1FC4C96F76B5 /* Test.cpp in Sources */,
				C7354A3E9C53D6C5E3CC352F /* TestData.cpp in Sources */,
				5AB644C9B37C15C989A9DBE9 /* DisplayText.cpp in Sources */,
				C4264774A89C0001B6FFC60E /* Hazard.cpp in Sources */,
				94DF4B5B8619F6A3715D6168 /* Weather.cpp in Sources */,
				5AB644C9B37C15C989A9DBE9 /* DisplayText.cpp in Sources */,
			);
			runOnlyForDeploymentPostprocessing = 0;
		};
/* End PBXSourcesBuildPhase section */

/* Begin XCBuildConfiguration section */
		A9CC52981950C9F6004E4E22 /* Debug */ = {
			isa = XCBuildConfiguration;
			buildSettings = {
				ALWAYS_SEARCH_USER_PATHS = NO;
				ARCHS = x86_64;
				CLANG_CXX_LANGUAGE_STANDARD = "c++11";
				CLANG_CXX_LIBRARY = "libc++";
				CLANG_ENABLE_MODULES = YES;
				CLANG_ENABLE_OBJC_ARC = YES;
				CLANG_WARN_BLOCK_CAPTURE_AUTORELEASING = YES;
				CLANG_WARN_BOOL_CONVERSION = YES;
				CLANG_WARN_COMMA = YES;
				CLANG_WARN_CONSTANT_CONVERSION = YES;
				CLANG_WARN_DIRECT_OBJC_ISA_USAGE = YES_ERROR;
				CLANG_WARN_EMPTY_BODY = YES;
				CLANG_WARN_ENUM_CONVERSION = YES;
				CLANG_WARN_INFINITE_RECURSION = YES;
				CLANG_WARN_INT_CONVERSION = YES;
				CLANG_WARN_NON_LITERAL_NULL_CONVERSION = YES;
				CLANG_WARN_OBJC_LITERAL_CONVERSION = YES;
				CLANG_WARN_OBJC_ROOT_CLASS = YES_ERROR;
				CLANG_WARN_RANGE_LOOP_ANALYSIS = YES;
				CLANG_WARN_STRICT_PROTOTYPES = YES;
				CLANG_WARN_SUSPICIOUS_MOVE = YES;
				CLANG_WARN_UNREACHABLE_CODE = YES;
				CLANG_WARN__DUPLICATE_METHOD_MATCH = YES;
				COPY_PHASE_STRIP = NO;
				ENABLE_STRICT_OBJC_MSGSEND = YES;
				ENABLE_TESTABILITY = YES;
				GCC_C_LANGUAGE_STANDARD = gnu99;
				GCC_DYNAMIC_NO_PIC = NO;
				GCC_ENABLE_OBJC_EXCEPTIONS = YES;
				GCC_NO_COMMON_BLOCKS = YES;
				GCC_OPTIMIZATION_LEVEL = 0;
				GCC_PREPROCESSOR_DEFINITIONS = (
					"DEBUG=1",
					"$(inherited)",
				);
				GCC_SYMBOLS_PRIVATE_EXTERN = NO;
				GCC_WARN_64_TO_32_BIT_CONVERSION = NO;
				GCC_WARN_ABOUT_RETURN_TYPE = YES_ERROR;
				GCC_WARN_UNDECLARED_SELECTOR = YES;
				GCC_WARN_UNINITIALIZED_AUTOS = YES_AGGRESSIVE;
				GCC_WARN_UNUSED_FUNCTION = YES;
				GCC_WARN_UNUSED_VARIABLE = YES;
				MACOSX_DEPLOYMENT_TARGET = 10.9;
				OTHER_CFLAGS = "-Werror";
				SDKROOT = macosx;
				VALID_ARCHS = x86_64;
			};
			name = Debug;
		};
		A9CC52991950C9F6004E4E22 /* Release */ = {
			isa = XCBuildConfiguration;
			buildSettings = {
				ALWAYS_SEARCH_USER_PATHS = NO;
				ARCHS = x86_64;
				CLANG_CXX_LANGUAGE_STANDARD = "c++11";
				CLANG_CXX_LIBRARY = "libc++";
				CLANG_ENABLE_MODULES = YES;
				CLANG_ENABLE_OBJC_ARC = YES;
				CLANG_WARN_BLOCK_CAPTURE_AUTORELEASING = YES;
				CLANG_WARN_BOOL_CONVERSION = YES;
				CLANG_WARN_COMMA = YES;
				CLANG_WARN_CONSTANT_CONVERSION = YES;
				CLANG_WARN_DIRECT_OBJC_ISA_USAGE = YES_ERROR;
				CLANG_WARN_EMPTY_BODY = YES;
				CLANG_WARN_ENUM_CONVERSION = YES;
				CLANG_WARN_INFINITE_RECURSION = YES;
				CLANG_WARN_INT_CONVERSION = YES;
				CLANG_WARN_NON_LITERAL_NULL_CONVERSION = YES;
				CLANG_WARN_OBJC_LITERAL_CONVERSION = YES;
				CLANG_WARN_OBJC_ROOT_CLASS = YES_ERROR;
				CLANG_WARN_RANGE_LOOP_ANALYSIS = YES;
				CLANG_WARN_STRICT_PROTOTYPES = YES;
				CLANG_WARN_SUSPICIOUS_MOVE = YES;
				CLANG_WARN_UNREACHABLE_CODE = YES;
				CLANG_WARN__DUPLICATE_METHOD_MATCH = YES;
				COPY_PHASE_STRIP = YES;
				DEBUG_INFORMATION_FORMAT = "dwarf-with-dsym";
				ENABLE_NS_ASSERTIONS = NO;
				ENABLE_STRICT_OBJC_MSGSEND = YES;
				GCC_C_LANGUAGE_STANDARD = gnu99;
				GCC_ENABLE_OBJC_EXCEPTIONS = YES;
				GCC_NO_COMMON_BLOCKS = YES;
				GCC_WARN_64_TO_32_BIT_CONVERSION = NO;
				GCC_WARN_ABOUT_RETURN_TYPE = YES_ERROR;
				GCC_WARN_UNDECLARED_SELECTOR = YES;
				GCC_WARN_UNINITIALIZED_AUTOS = YES_AGGRESSIVE;
				GCC_WARN_UNUSED_FUNCTION = YES;
				GCC_WARN_UNUSED_VARIABLE = YES;
				MACOSX_DEPLOYMENT_TARGET = 10.9;
				OTHER_CFLAGS = "-Werror";
				SDKROOT = macosx;
				VALID_ARCHS = x86_64;
			};
			name = Release;
		};
		A9CC529B1950C9F6004E4E22 /* Debug */ = {
			isa = XCBuildConfiguration;
			buildSettings = {
				ASSETCATALOG_COMPILER_APPICON_NAME = AppIcon;
				GCC_PRECOMPILE_PREFIX_HEADER = NO;
				GCC_PREFIX_HEADER = "";
				GCC_WARN_64_TO_32_BIT_CONVERSION = NO;
				HEADER_SEARCH_PATHS = (
					"$(inherited)",
					"/usr/local/opt/libjpeg-turbo/include",
					/usr/local/include,
					/usr/local/include/pango-1.0,
					/usr/local/include/harfbuzz,
					/usr/local/include/fribidi,
					/usr/local/include/cairo,
					/usr/local/include/glib-2.0,
					/usr/local/include/glib-2.0/include,
					/usr/local/include/pixman-1,
					/usr/local/include/freetype2,
					/usr/local/include/libpng16,
					/usr/local/lib/glib-2.0/include,
				);
				INFOPLIST_FILE = "XCode/EndlessSky-Info.plist";
				LD_RUNPATH_SEARCH_PATHS = "@loader_path/../Frameworks";
				LIBRARY_SEARCH_PATHS = (
					"$(inherited)",
					"/usr/local/opt/libjpeg-turbo/lib",
					/usr/local/lib,
				);
				MACOSX_DEPLOYMENT_TARGET = 10.9;
				PRODUCT_BUNDLE_IDENTIFIER = "${PRODUCT_NAME:rfc1034identifier}";
				PRODUCT_NAME = "Endless Sky";
				WRAPPER_EXTENSION = app;
			};
			name = Debug;
		};
		A9CC529C1950C9F6004E4E22 /* Release */ = {
			isa = XCBuildConfiguration;
			buildSettings = {
				ASSETCATALOG_COMPILER_APPICON_NAME = AppIcon;
				GCC_PRECOMPILE_PREFIX_HEADER = NO;
				GCC_PREFIX_HEADER = "";
				GCC_WARN_64_TO_32_BIT_CONVERSION = NO;
				HEADER_SEARCH_PATHS = (
					"$(inherited)",
					"/usr/local/opt/libjpeg-turbo/include",
					/usr/local/include,
					/usr/local/include/pango-1.0,
					/usr/local/include/harfbuzz,
					/usr/local/include/fribidi,
					/usr/local/include/cairo,
					/usr/local/include/glib-2.0,
					/usr/local/include/glib-2.0/include,
					/usr/local/include/pixman-1,
					/usr/local/include/freetype2,
					/usr/local/include/libpng16,
					/usr/local/lib/glib-2.0/include,
				);
				INFOPLIST_FILE = "XCode/EndlessSky-Info.plist";
				LD_RUNPATH_SEARCH_PATHS = "@loader_path/../Frameworks";
				LIBRARY_SEARCH_PATHS = (
					"$(inherited)",
					"/usr/local/opt/libjpeg-turbo/lib",
					/usr/local/lib,
				);
				MACOSX_DEPLOYMENT_TARGET = 10.9;
				PRODUCT_BUNDLE_IDENTIFIER = "${PRODUCT_NAME:rfc1034identifier}";
				PRODUCT_NAME = "Endless Sky";
				WRAPPER_EXTENSION = app;
			};
			name = Release;
		};
/* End XCBuildConfiguration section */

/* Begin XCConfigurationList section */
		A9CC52641950C9F6004E4E22 /* Build configuration list for PBXProject "EndlessSky" */ = {
			isa = XCConfigurationList;
			buildConfigurations = (
				A9CC52981950C9F6004E4E22 /* Debug */,
				A9CC52991950C9F6004E4E22 /* Release */,
			);
			defaultConfigurationIsVisible = 0;
			defaultConfigurationName = Release;
		};
		A9CC529A1950C9F6004E4E22 /* Build configuration list for PBXNativeTarget "EndlessSky" */ = {
			isa = XCConfigurationList;
			buildConfigurations = (
				A9CC529B1950C9F6004E4E22 /* Debug */,
				A9CC529C1950C9F6004E4E22 /* Release */,
			);
			defaultConfigurationIsVisible = 0;
			defaultConfigurationName = Release;
		};
/* End XCConfigurationList section */
	};
	rootObject = A9CC52611950C9F6004E4E22 /* Project object */;
}<|MERGE_RESOLUTION|>--- conflicted
+++ resolved
@@ -147,7 +147,6 @@
 		A9C70E101C0E5B51000B3D14 /* File.cpp in Sources */ = {isa = PBXBuildFile; fileRef = A9C70E0E1C0E5B51000B3D14 /* File.cpp */; };
 		A9CC526D1950C9F6004E4E22 /* Cocoa.framework in Frameworks */ = {isa = PBXBuildFile; fileRef = A9CC526C1950C9F6004E4E22 /* Cocoa.framework */; };
 		A9D40D1A195DFAA60086EE52 /* OpenGL.framework in Frameworks */ = {isa = PBXBuildFile; fileRef = A9D40D19195DFAA60086EE52 /* OpenGL.framework */; };
-<<<<<<< HEAD
 		B59015FB21ED2DD100799178 /* libpangocairo-1.0.0.dylib in Frameworks */ = {isa = PBXBuildFile; fileRef = B59015FA21ED2DD100799178 /* libpangocairo-1.0.0.dylib */; };
 		B59015FE21ED2E7400799178 /* libpangocairo-1.0.0.dylib in CopyFiles */ = {isa = PBXBuildFile; fileRef = B59015FA21ED2DD100799178 /* libpangocairo-1.0.0.dylib */; settings = {ATTRIBUTES = (CodeSignOnCopy, ); }; };
 		B590160021ED2EC400799178 /* libpango-1.0.0.dylib in Frameworks */ = {isa = PBXBuildFile; fileRef = B59015FF21ED2EC400799178 /* libpango-1.0.0.dylib */; };
@@ -161,8 +160,6 @@
 		B590160C21ED43EB00799178 /* libgobject-2.0.0.dylib in Frameworks */ = {isa = PBXBuildFile; fileRef = B590160B21ED43EB00799178 /* libgobject-2.0.0.dylib */; };
 		B590160D21ED43EF00799178 /* libgobject-2.0.0.dylib in CopyFiles */ = {isa = PBXBuildFile; fileRef = B590160B21ED43EB00799178 /* libgobject-2.0.0.dylib */; settings = {ATTRIBUTES = (CodeSignOnCopy, ); }; };
 		B590161021ED49F300799178 /* Cache.cpp in Sources */ = {isa = PBXBuildFile; fileRef = B590160F21ED49F200799178 /* Cache.cpp */; };
-=======
->>>>>>> 5bbe1d8c
 		AFF742E3BAA4AD9A5D001460 /* alignment.hpp in Headers */ = {isa = PBXBuildFile; fileRef = 13B643F6BEC24349F9BC9F42 /* alignment.hpp */; settings = {ATTRIBUTES = (Project, ); }; };
 		B55C239D2303CE8B005C1A14 /* GameWindow.cpp in Sources */ = {isa = PBXBuildFile; fileRef = B55C239B2303CE8A005C1A14 /* GameWindow.cpp */; };
 		B590161321ED4A0F00799178 /* Utf8.cpp in Sources */ = {isa = PBXBuildFile; fileRef = B590161121ED4A0E00799178 /* Utf8.cpp */; };
@@ -184,15 +181,15 @@
 			dstPath = "";
 			dstSubfolderSpec = 10;
 			files = (
-				B590160121ED2ECC00799178 /* libpango-1.0.0.dylib in CopyFiles */,
 				4C2DEF57201B90310062315E /* libSDL2-2.0.0.dylib in CopyFiles */,
 				A9BDFB571E00BD6A00A6B27E /* libmad.0.dylib in CopyFiles */,
+				A93931FF1988136F00C2A87B /* libpng16.16.dylib in CopyFiles */,
+				A93931FE1988136E00C2A87B /* libturbojpeg.0.dylib in CopyFiles */,
 				B590160421ED330900799178 /* libglib-2.0.0.dylib in CopyFiles */,
+				B590160121ED2ECC00799178 /* libpango-1.0.0.dylib in CopyFiles */,
 				B59015FE21ED2E7400799178 /* libpangocairo-1.0.0.dylib in CopyFiles */,
 				B590160A21ED3F7C00799178 /* libfontconfig.1.dylib in CopyFiles */,
 				B590160D21ED43EF00799178 /* libgobject-2.0.0.dylib in CopyFiles */,
-				A93931FF1988136F00C2A87B /* libpng16.16.dylib in CopyFiles */,
-				A93931FE1988136E00C2A87B /* libturbojpeg.0.dylib in CopyFiles */,
 				B590160721ED3D1000799178 /* libcairo.2.dylib in CopyFiles */,
 			);
 			runOnlyForDeploymentPostprocessing = 0;
@@ -205,13 +202,10 @@
 		2CA44855BD0AFF45DCAEEA5D /* truncate.hpp */ = {isa = PBXFileReference; fileEncoding = 4; lastKnownFileType = sourcecode.c.h; name = truncate.hpp; path = source/text/truncate.hpp; sourceTree = "<group>"; };
 		2E1E458DB603BF979429117C /* DisplayText.cpp */ = {isa = PBXFileReference; fileEncoding = 4; lastKnownFileType = sourcecode.cpp.cpp; name = DisplayText.cpp; path = source/text/DisplayText.cpp; sourceTree = "<group>"; };
 		2E644A108BCD762A2A1A899C /* Hazard.h */ = {isa = PBXFileReference; fileEncoding = 4; lastKnownFileType = sourcecode.c.h; name = Hazard.h; path = source/Hazard.h; sourceTree = "<group>"; };
-<<<<<<< HEAD
 		13B643F6BEC24349F9BC9F42 /* alignment.hpp */ = {isa = PBXFileReference; fileEncoding = 4; lastKnownFileType = sourcecode.c.h; name = alignment.hpp; path = source/text/alignment.hpp; sourceTree = "<group>"; };
 		2CA44855BD0AFF45DCAEEA5D /* truncate.hpp */ = {isa = PBXFileReference; fileEncoding = 4; lastKnownFileType = sourcecode.c.h; name = truncate.hpp; path = source/text/truncate.hpp; sourceTree = "<group>"; };
 		2E1E458DB603BF979429117C /* DisplayText.cpp */ = {isa = PBXFileReference; fileEncoding = 4; lastKnownFileType = sourcecode.cpp.cpp; name = DisplayText.cpp; path = source/text/DisplayText.cpp; sourceTree = "<group>"; };
-=======
 		2E8047A8987DD8EC99FF8E2E /* Test.cpp */ = {isa = PBXFileReference; fileEncoding = 4; lastKnownFileType = sourcecode.cpp.cpp; name = Test.cpp; path = source/Test.cpp; sourceTree = "<group>"; };
->>>>>>> 5bbe1d8c
 		4C2DEF55201B8FAD0062315E /* libSDL2-2.0.0.dylib */ = {isa = PBXFileReference; lastKnownFileType = "compiled.mach-o.dylib"; name = "libSDL2-2.0.0.dylib"; path = "/usr/local/lib/libSDL2-2.0.0.dylib"; sourceTree = "<absolute>"; };
 		5155CD711DBB9FF900EF090B /* Depreciation.cpp */ = {isa = PBXFileReference; fileEncoding = 4; lastKnownFileType = sourcecode.cpp.cpp; name = Depreciation.cpp; path = source/Depreciation.cpp; sourceTree = "<group>"; };
 		5155CD721DBB9FF900EF090B /* Depreciation.h */ = {isa = PBXFileReference; fileEncoding = 4; lastKnownFileType = sourcecode.c.h; name = Depreciation.h; path = source/Depreciation.h; sourceTree = "<group>"; };
@@ -443,11 +437,6 @@
 		A968639B1AE6FD0D004FE1FE /* UI.h */ = {isa = PBXFileReference; fileEncoding = 4; lastKnownFileType = sourcecode.c.h; name = UI.h; path = source/UI.h; sourceTree = "<group>"; };
 		A968639C1AE6FD0D004FE1FE /* Weapon.cpp */ = {isa = PBXFileReference; fileEncoding = 4; lastKnownFileType = sourcecode.cpp.cpp; name = Weapon.cpp; path = source/Weapon.cpp; sourceTree = "<group>"; };
 		A968639D1AE6FD0D004FE1FE /* Weapon.h */ = {isa = PBXFileReference; fileEncoding = 4; lastKnownFileType = sourcecode.c.h; name = Weapon.h; path = source/Weapon.h; sourceTree = "<group>"; };
-<<<<<<< HEAD
-=======
-		A968639E1AE6FD0D004FE1FE /* WrappedText.cpp */ = {isa = PBXFileReference; fileEncoding = 4; lastKnownFileType = sourcecode.cpp.cpp; name = WrappedText.cpp; path = source/text/WrappedText.cpp; sourceTree = "<group>"; };
-		A968639F1AE6FD0E004FE1FE /* WrappedText.h */ = {isa = PBXFileReference; fileEncoding = 4; lastKnownFileType = sourcecode.c.h; name = WrappedText.h; path = source/text/WrappedText.h; sourceTree = "<group>"; };
->>>>>>> 5bbe1d8c
 		A97C24E81B17BE35007DDFA1 /* MapOutfitterPanel.cpp */ = {isa = PBXFileReference; fileEncoding = 4; lastKnownFileType = sourcecode.cpp.cpp; name = MapOutfitterPanel.cpp; path = source/MapOutfitterPanel.cpp; sourceTree = "<group>"; };
 		A97C24E91B17BE35007DDFA1 /* MapOutfitterPanel.h */ = {isa = PBXFileReference; fileEncoding = 4; lastKnownFileType = sourcecode.c.h; name = MapOutfitterPanel.h; path = source/MapOutfitterPanel.h; sourceTree = "<group>"; };
 		A97C24EB1B17BE3C007DDFA1 /* MapShipyardPanel.cpp */ = {isa = PBXFileReference; fileEncoding = 4; lastKnownFileType = sourcecode.cpp.cpp; name = MapShipyardPanel.cpp; path = source/MapShipyardPanel.cpp; sourceTree = "<group>"; };
@@ -480,7 +469,6 @@
 		A9CC52701950C9F6004E4E22 /* CoreData.framework */ = {isa = PBXFileReference; lastKnownFileType = wrapper.framework; name = CoreData.framework; path = System/Library/Frameworks/CoreData.framework; sourceTree = SDKROOT; };
 		A9CC52711950C9F6004E4E22 /* Foundation.framework */ = {isa = PBXFileReference; lastKnownFileType = wrapper.framework; name = Foundation.framework; path = System/Library/Frameworks/Foundation.framework; sourceTree = SDKROOT; };
 		A9D40D19195DFAA60086EE52 /* OpenGL.framework */ = {isa = PBXFileReference; lastKnownFileType = wrapper.framework; name = OpenGL.framework; path = System/Library/Frameworks/OpenGL.framework; sourceTree = SDKROOT; };
-<<<<<<< HEAD
 		B59015FA21ED2DD100799178 /* libpangocairo-1.0.0.dylib */ = {isa = PBXFileReference; lastKnownFileType = "compiled.mach-o.dylib"; name = "libpangocairo-1.0.0.dylib"; path = "/usr/local/lib/libpangocairo-1.0.0.dylib"; sourceTree = "<absolute>"; };
 		B59015FF21ED2EC400799178 /* libpango-1.0.0.dylib */ = {isa = PBXFileReference; lastKnownFileType = "compiled.mach-o.dylib"; name = "libpango-1.0.0.dylib"; path = "/usr/local/lib/libpango-1.0.0.dylib"; sourceTree = "<absolute>"; };
 		B590160221ED330400799178 /* libglib-2.0.0.dylib */ = {isa = PBXFileReference; lastKnownFileType = "compiled.mach-o.dylib"; name = "libglib-2.0.0.dylib"; path = "/usr/local/lib/libglib-2.0.0.dylib"; sourceTree = "<absolute>"; };
@@ -489,8 +477,6 @@
 		B590160B21ED43EB00799178 /* libgobject-2.0.0.dylib */ = {isa = PBXFileReference; lastKnownFileType = "compiled.mach-o.dylib"; name = "libgobject-2.0.0.dylib"; path = "/usr/local/lib/libgobject-2.0.0.dylib"; sourceTree = "<absolute>"; };
 		B590160E21ED49F200799178 /* Cache.h */ = {isa = PBXFileReference; fileEncoding = 4; lastKnownFileType = sourcecode.c.h; name = Cache.h; path = source/Cache.h; sourceTree = "<group>"; };
 		B590160F21ED49F200799178 /* Cache.cpp */ = {isa = PBXFileReference; fileEncoding = 4; lastKnownFileType = sourcecode.cpp.cpp; name = Cache.cpp; path = source/Cache.cpp; sourceTree = "<group>"; };
-=======
->>>>>>> 5bbe1d8c
 		B55C239B2303CE8A005C1A14 /* GameWindow.cpp */ = {isa = PBXFileReference; fileEncoding = 4; lastKnownFileType = sourcecode.cpp.cpp; name = GameWindow.cpp; path = source/GameWindow.cpp; sourceTree = "<group>"; };
 		B55C239C2303CE8A005C1A14 /* GameWindow.h */ = {isa = PBXFileReference; fileEncoding = 4; lastKnownFileType = sourcecode.c.h; name = GameWindow.h; path = source/GameWindow.h; sourceTree = "<group>"; };
 		B590161121ED4A0E00799178 /* Utf8.cpp */ = {isa = PBXFileReference; fileEncoding = 4; lastKnownFileType = sourcecode.cpp.cpp; name = Utf8.cpp; path = source/text/Utf8.cpp; sourceTree = "<group>"; };
@@ -797,10 +783,6 @@
 				DF8D57E31FC25889001525DA /* Visual.h */,
 				A968639C1AE6FD0D004FE1FE /* Weapon.cpp */,
 				A968639D1AE6FD0D004FE1FE /* Weapon.h */,
-<<<<<<< HEAD
-=======
-				A968639E1AE6FD0D004FE1FE /* WrappedText.cpp */,
-				A968639F1AE6FD0E004FE1FE /* WrappedText.h */,
 				2E8047A8987DD8EC99FF8E2E /* Test.cpp */,
 				02D34A71AE3BC4C93FC6865B /* TestData.cpp */,
 				9DA14712A9C68E00FBFD9C72 /* TestData.h */,
@@ -809,15 +791,10 @@
 				13B643F6BEC24349F9BC9F42 /* alignment.hpp */,
 				9BCF4321AF819E944EC02FB9 /* layout.hpp */,
 				2CA44855BD0AFF45DCAEEA5D /* truncate.hpp */,
->>>>>>> 5bbe1d8c
 				C49D4EA08DF168A83B1C7B07 /* Hazard.cpp */,
 				2E644A108BCD762A2A1A899C /* Hazard.h */,
 				8E8A4C648B242742B22A34FA /* Weather.cpp */,
 				F8C14CFB89472482F77C051D /* Weather.h */,
-				2E1E458DB603BF979429117C /* DisplayText.cpp */,
-				13B643F6BEC24349F9BC9F42 /* alignment.hpp */,
-				9BCF4321AF819E944EC02FB9 /* layout.hpp */,
-				2CA44855BD0AFF45DCAEEA5D /* truncate.hpp */,
 			);
 			name = source;
 			sourceTree = "<group>";
