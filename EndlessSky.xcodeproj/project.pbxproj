// !$*UTF8*$!
{
	archiveVersion = 1;
	classes = {
	};
	objectVersion = 46;
	objects = {

/* Begin PBXBuildFile section */
		4C2DEF56201B8FAE0062315E /* libSDL2-2.0.0.dylib in Frameworks */ = {isa = PBXBuildFile; fileRef = 4C2DEF55201B8FAD0062315E /* libSDL2-2.0.0.dylib */; };
		4C2DEF57201B90310062315E /* libSDL2-2.0.0.dylib in CopyFiles */ = {isa = PBXBuildFile; fileRef = 4C2DEF55201B8FAD0062315E /* libSDL2-2.0.0.dylib */; settings = {ATTRIBUTES = (CodeSignOnCopy, ); }; };
		5155CD731DBB9FF900EF090B /* Depreciation.cpp in Sources */ = {isa = PBXBuildFile; fileRef = 5155CD711DBB9FF900EF090B /* Depreciation.cpp */; };
		6245F8251D301C7400A7A094 /* Body.cpp in Sources */ = {isa = PBXBuildFile; fileRef = 6245F8231D301C7400A7A094 /* Body.cpp */; };
		6245F8281D301C9000A7A094 /* Hardpoint.cpp in Sources */ = {isa = PBXBuildFile; fileRef = 6245F8261D301C9000A7A094 /* Hardpoint.cpp */; };
		628BDAEF1CC5DC950062BCD2 /* PlanetLabel.cpp in Sources */ = {isa = PBXBuildFile; fileRef = 628BDAED1CC5DC950062BCD2 /* PlanetLabel.cpp */; };
		62A405BA1D47DA4D0054F6A0 /* FogShader.cpp in Sources */ = {isa = PBXBuildFile; fileRef = 62A405B81D47DA4D0054F6A0 /* FogShader.cpp */; };
		62C3111A1CE172D000409D91 /* Flotsam.cpp in Sources */ = {isa = PBXBuildFile; fileRef = 62C311181CE172D000409D91 /* Flotsam.cpp */; };
		6A5716331E25BE6F00585EB2 /* CollisionSet.cpp in Sources */ = {isa = PBXBuildFile; fileRef = 6A5716311E25BE6F00585EB2 /* CollisionSet.cpp */; };
		94DF4B5B8619F6A3715D6168 /* Weather.cpp in Sources */ = {isa = PBXBuildFile; fileRef = 8E8A4C648B242742B22A34FA /* Weather.cpp */; };
		A90633FF1EE602FD000DA6C0 /* LogbookPanel.cpp in Sources */ = {isa = PBXBuildFile; fileRef = A90633FD1EE602FD000DA6C0 /* LogbookPanel.cpp */; };
		A90C15D91D5BD55700708F3A /* Minable.cpp in Sources */ = {isa = PBXBuildFile; fileRef = A90C15D71D5BD55700708F3A /* Minable.cpp */; };
		A90C15DC1D5BD56800708F3A /* Rectangle.cpp in Sources */ = {isa = PBXBuildFile; fileRef = A90C15DA1D5BD56800708F3A /* Rectangle.cpp */; };
		A93931FB1988135200C2A87B /* libturbojpeg.0.dylib in Frameworks */ = {isa = PBXBuildFile; fileRef = A93931FA1988135200C2A87B /* libturbojpeg.0.dylib */; };
		A93931FD1988136B00C2A87B /* libpng16.16.dylib in Frameworks */ = {isa = PBXBuildFile; fileRef = A93931FC1988136B00C2A87B /* libpng16.16.dylib */; };
		A93931FE1988136E00C2A87B /* libturbojpeg.0.dylib in CopyFiles */ = {isa = PBXBuildFile; fileRef = A93931FA1988135200C2A87B /* libturbojpeg.0.dylib */; settings = {ATTRIBUTES = (CodeSignOnCopy, ); }; };
		A93931FF1988136F00C2A87B /* libpng16.16.dylib in CopyFiles */ = {isa = PBXBuildFile; fileRef = A93931FC1988136B00C2A87B /* libpng16.16.dylib */; settings = {ATTRIBUTES = (CodeSignOnCopy, ); }; };
		A94408A51982F3E600610427 /* endless-sky.iconset in Resources */ = {isa = PBXBuildFile; fileRef = A94408A41982F3E600610427 /* endless-sky.iconset */; };
		A966A5AB1B964E6300DFF69C /* Person.cpp in Sources */ = {isa = PBXBuildFile; fileRef = A966A5A91B964E6300DFF69C /* Person.cpp */; };
		A96863A01AE6FD0E004FE1FE /* Account.cpp in Sources */ = {isa = PBXBuildFile; fileRef = A96862CD1AE6FD0A004FE1FE /* Account.cpp */; };
		A96863A11AE6FD0E004FE1FE /* AI.cpp in Sources */ = {isa = PBXBuildFile; fileRef = A96862CF1AE6FD0A004FE1FE /* AI.cpp */; };
		A96863A21AE6FD0E004FE1FE /* Angle.cpp in Sources */ = {isa = PBXBuildFile; fileRef = A96862D11AE6FD0A004FE1FE /* Angle.cpp */; };
		A96863A41AE6FD0E004FE1FE /* Armament.cpp in Sources */ = {isa = PBXBuildFile; fileRef = A96862D51AE6FD0A004FE1FE /* Armament.cpp */; };
		A96863A51AE6FD0E004FE1FE /* AsteroidField.cpp in Sources */ = {isa = PBXBuildFile; fileRef = A96862D71AE6FD0A004FE1FE /* AsteroidField.cpp */; };
		A96863A61AE6FD0E004FE1FE /* Audio.cpp in Sources */ = {isa = PBXBuildFile; fileRef = A96862D91AE6FD0A004FE1FE /* Audio.cpp */; };
		A96863A71AE6FD0E004FE1FE /* BankPanel.cpp in Sources */ = {isa = PBXBuildFile; fileRef = A96862DB1AE6FD0A004FE1FE /* BankPanel.cpp */; };
		A96863A91AE6FD0E004FE1FE /* BoardingPanel.cpp in Sources */ = {isa = PBXBuildFile; fileRef = A96862DF1AE6FD0A004FE1FE /* BoardingPanel.cpp */; };
		A96863AA1AE6FD0E004FE1FE /* CaptureOdds.cpp in Sources */ = {isa = PBXBuildFile; fileRef = A96862E11AE6FD0A004FE1FE /* CaptureOdds.cpp */; };
		A96863AB1AE6FD0E004FE1FE /* CargoHold.cpp in Sources */ = {isa = PBXBuildFile; fileRef = A96862E31AE6FD0A004FE1FE /* CargoHold.cpp */; };
		A96863AC1AE6FD0E004FE1FE /* Color.cpp in Sources */ = {isa = PBXBuildFile; fileRef = A96862E61AE6FD0A004FE1FE /* Color.cpp */; };
		A96863AD1AE6FD0E004FE1FE /* Command.cpp in Sources */ = {isa = PBXBuildFile; fileRef = A96862E81AE6FD0A004FE1FE /* Command.cpp */; };
		A96863AE1AE6FD0E004FE1FE /* ConditionSet.cpp in Sources */ = {isa = PBXBuildFile; fileRef = A96862EA1AE6FD0A004FE1FE /* ConditionSet.cpp */; };
		A96863AF1AE6FD0E004FE1FE /* Conversation.cpp in Sources */ = {isa = PBXBuildFile; fileRef = A96862EC1AE6FD0A004FE1FE /* Conversation.cpp */; };
		A96863B01AE6FD0E004FE1FE /* ConversationPanel.cpp in Sources */ = {isa = PBXBuildFile; fileRef = A96862EE1AE6FD0A004FE1FE /* ConversationPanel.cpp */; };
		A96863B11AE6FD0E004FE1FE /* DataFile.cpp in Sources */ = {isa = PBXBuildFile; fileRef = A96862F01AE6FD0A004FE1FE /* DataFile.cpp */; };
		A96863B21AE6FD0E004FE1FE /* DataNode.cpp in Sources */ = {isa = PBXBuildFile; fileRef = A96862F21AE6FD0A004FE1FE /* DataNode.cpp */; };
		A96863B31AE6FD0E004FE1FE /* DataWriter.cpp in Sources */ = {isa = PBXBuildFile; fileRef = A96862F41AE6FD0A004FE1FE /* DataWriter.cpp */; };
		A96863B41AE6FD0E004FE1FE /* Date.cpp in Sources */ = {isa = PBXBuildFile; fileRef = A96862F61AE6FD0A004FE1FE /* Date.cpp */; };
		A96863B51AE6FD0E004FE1FE /* Dialog.cpp in Sources */ = {isa = PBXBuildFile; fileRef = A96862F81AE6FD0A004FE1FE /* Dialog.cpp */; };
		A96863B61AE6FD0E004FE1FE /* DistanceMap.cpp in Sources */ = {isa = PBXBuildFile; fileRef = A96862FA1AE6FD0B004FE1FE /* DistanceMap.cpp */; };
		A96863B81AE6FD0E004FE1FE /* DrawList.cpp in Sources */ = {isa = PBXBuildFile; fileRef = A96862FE1AE6FD0B004FE1FE /* DrawList.cpp */; };
		A96863B91AE6FD0E004FE1FE /* Effect.cpp in Sources */ = {isa = PBXBuildFile; fileRef = A96863001AE6FD0B004FE1FE /* Effect.cpp */; };
		A96863BA1AE6FD0E004FE1FE /* Engine.cpp in Sources */ = {isa = PBXBuildFile; fileRef = A96863021AE6FD0B004FE1FE /* Engine.cpp */; };
		A96863BB1AE6FD0E004FE1FE /* EscortDisplay.cpp in Sources */ = {isa = PBXBuildFile; fileRef = A96863041AE6FD0B004FE1FE /* EscortDisplay.cpp */; };
		A96863BC1AE6FD0E004FE1FE /* Files.cpp in Sources */ = {isa = PBXBuildFile; fileRef = A96863061AE6FD0B004FE1FE /* Files.cpp */; };
		A96863BD1AE6FD0E004FE1FE /* FillShader.cpp in Sources */ = {isa = PBXBuildFile; fileRef = A96863081AE6FD0B004FE1FE /* FillShader.cpp */; };
		A96863BE1AE6FD0E004FE1FE /* Fleet.cpp in Sources */ = {isa = PBXBuildFile; fileRef = A968630A1AE6FD0B004FE1FE /* Fleet.cpp */; };
		A96863BF1AE6FD0E004FE1FE /* Font.cpp in Sources */ = {isa = PBXBuildFile; fileRef = A968630C1AE6FD0B004FE1FE /* Font.cpp */; };
		A96863C01AE6FD0E004FE1FE /* FontSet.cpp in Sources */ = {isa = PBXBuildFile; fileRef = A968630E1AE6FD0B004FE1FE /* FontSet.cpp */; };
		A96863C11AE6FD0E004FE1FE /* Format.cpp in Sources */ = {isa = PBXBuildFile; fileRef = A96863101AE6FD0B004FE1FE /* Format.cpp */; };
		A96863C21AE6FD0E004FE1FE /* FrameTimer.cpp in Sources */ = {isa = PBXBuildFile; fileRef = A96863121AE6FD0B004FE1FE /* FrameTimer.cpp */; };
		A96863C31AE6FD0E004FE1FE /* Galaxy.cpp in Sources */ = {isa = PBXBuildFile; fileRef = A96863141AE6FD0B004FE1FE /* Galaxy.cpp */; };
		A96863C41AE6FD0E004FE1FE /* GameData.cpp in Sources */ = {isa = PBXBuildFile; fileRef = A96863161AE6FD0B004FE1FE /* GameData.cpp */; };
		A96863C51AE6FD0E004FE1FE /* GameEvent.cpp in Sources */ = {isa = PBXBuildFile; fileRef = A96863181AE6FD0B004FE1FE /* GameEvent.cpp */; };
		A96863C61AE6FD0E004FE1FE /* Government.cpp in Sources */ = {isa = PBXBuildFile; fileRef = A968631B1AE6FD0B004FE1FE /* Government.cpp */; };
		A96863C71AE6FD0E004FE1FE /* HailPanel.cpp in Sources */ = {isa = PBXBuildFile; fileRef = A968631D1AE6FD0B004FE1FE /* HailPanel.cpp */; };
		A96863C81AE6FD0E004FE1FE /* HiringPanel.cpp in Sources */ = {isa = PBXBuildFile; fileRef = A968631F1AE6FD0B004FE1FE /* HiringPanel.cpp */; };
		A96863C91AE6FD0E004FE1FE /* ImageBuffer.cpp in Sources */ = {isa = PBXBuildFile; fileRef = A96863211AE6FD0B004FE1FE /* ImageBuffer.cpp */; };
		A96863CB1AE6FD0E004FE1FE /* Information.cpp in Sources */ = {isa = PBXBuildFile; fileRef = A96863251AE6FD0B004FE1FE /* Information.cpp */; };
		A96863CC1AE6FD0E004FE1FE /* Interface.cpp in Sources */ = {isa = PBXBuildFile; fileRef = A96863271AE6FD0B004FE1FE /* Interface.cpp */; };
		A96863CD1AE6FD0E004FE1FE /* LineShader.cpp in Sources */ = {isa = PBXBuildFile; fileRef = A96863291AE6FD0B004FE1FE /* LineShader.cpp */; };
		A96863CE1AE6FD0E004FE1FE /* LoadPanel.cpp in Sources */ = {isa = PBXBuildFile; fileRef = A968632B1AE6FD0B004FE1FE /* LoadPanel.cpp */; };
		A96863CF1AE6FD0E004FE1FE /* LocationFilter.cpp in Sources */ = {isa = PBXBuildFile; fileRef = A968632D1AE6FD0B004FE1FE /* LocationFilter.cpp */; };
		A96863D01AE6FD0E004FE1FE /* main.cpp in Sources */ = {isa = PBXBuildFile; fileRef = A968632F1AE6FD0B004FE1FE /* main.cpp */; };
		A96863D11AE6FD0E004FE1FE /* MainPanel.cpp in Sources */ = {isa = PBXBuildFile; fileRef = A96863301AE6FD0B004FE1FE /* MainPanel.cpp */; };
		A96863D21AE6FD0E004FE1FE /* MapDetailPanel.cpp in Sources */ = {isa = PBXBuildFile; fileRef = A96863321AE6FD0C004FE1FE /* MapDetailPanel.cpp */; };
		A96863D31AE6FD0E004FE1FE /* MapPanel.cpp in Sources */ = {isa = PBXBuildFile; fileRef = A96863341AE6FD0C004FE1FE /* MapPanel.cpp */; };
		A96863D41AE6FD0E004FE1FE /* Mask.cpp in Sources */ = {isa = PBXBuildFile; fileRef = A96863361AE6FD0C004FE1FE /* Mask.cpp */; };
		A96863D51AE6FD0E004FE1FE /* MenuPanel.cpp in Sources */ = {isa = PBXBuildFile; fileRef = A96863381AE6FD0C004FE1FE /* MenuPanel.cpp */; };
		A96863D61AE6FD0E004FE1FE /* Messages.cpp in Sources */ = {isa = PBXBuildFile; fileRef = A968633A1AE6FD0C004FE1FE /* Messages.cpp */; };
		A96863D71AE6FD0E004FE1FE /* Mission.cpp in Sources */ = {isa = PBXBuildFile; fileRef = A968633C1AE6FD0C004FE1FE /* Mission.cpp */; };
		A96863D81AE6FD0E004FE1FE /* MissionAction.cpp in Sources */ = {isa = PBXBuildFile; fileRef = A968633E1AE6FD0C004FE1FE /* MissionAction.cpp */; };
		A96863D91AE6FD0E004FE1FE /* MissionPanel.cpp in Sources */ = {isa = PBXBuildFile; fileRef = A96863401AE6FD0C004FE1FE /* MissionPanel.cpp */; };
		A96863DA1AE6FD0E004FE1FE /* Mortgage.cpp in Sources */ = {isa = PBXBuildFile; fileRef = A96863421AE6FD0C004FE1FE /* Mortgage.cpp */; };
		A96863DB1AE6FD0E004FE1FE /* NPC.cpp in Sources */ = {isa = PBXBuildFile; fileRef = A96863441AE6FD0C004FE1FE /* NPC.cpp */; };
		A96863DC1AE6FD0E004FE1FE /* Outfit.cpp in Sources */ = {isa = PBXBuildFile; fileRef = A96863461AE6FD0C004FE1FE /* Outfit.cpp */; };
		A96863DD1AE6FD0E004FE1FE /* OutfitInfoDisplay.cpp in Sources */ = {isa = PBXBuildFile; fileRef = A96863481AE6FD0C004FE1FE /* OutfitInfoDisplay.cpp */; };
		A96863DE1AE6FD0E004FE1FE /* OutfitterPanel.cpp in Sources */ = {isa = PBXBuildFile; fileRef = A968634A1AE6FD0C004FE1FE /* OutfitterPanel.cpp */; };
		A96863DF1AE6FD0E004FE1FE /* OutlineShader.cpp in Sources */ = {isa = PBXBuildFile; fileRef = A968634C1AE6FD0C004FE1FE /* OutlineShader.cpp */; };
		A96863E01AE6FD0E004FE1FE /* Panel.cpp in Sources */ = {isa = PBXBuildFile; fileRef = A968634E1AE6FD0C004FE1FE /* Panel.cpp */; };
		A96863E11AE6FD0E004FE1FE /* Personality.cpp in Sources */ = {isa = PBXBuildFile; fileRef = A96863501AE6FD0C004FE1FE /* Personality.cpp */; };
		A96863E21AE6FD0E004FE1FE /* Phrase.cpp in Sources */ = {isa = PBXBuildFile; fileRef = A96863521AE6FD0C004FE1FE /* Phrase.cpp */; };
		A96863E31AE6FD0E004FE1FE /* Planet.cpp in Sources */ = {isa = PBXBuildFile; fileRef = A96863551AE6FD0C004FE1FE /* Planet.cpp */; };
		A96863E41AE6FD0E004FE1FE /* PlanetPanel.cpp in Sources */ = {isa = PBXBuildFile; fileRef = A96863571AE6FD0C004FE1FE /* PlanetPanel.cpp */; };
		A96863E51AE6FD0E004FE1FE /* PlayerInfo.cpp in Sources */ = {isa = PBXBuildFile; fileRef = A96863591AE6FD0C004FE1FE /* PlayerInfo.cpp */; };
		A96863E61AE6FD0E004FE1FE /* Point.cpp in Sources */ = {isa = PBXBuildFile; fileRef = A968635B1AE6FD0C004FE1FE /* Point.cpp */; };
		A96863E71AE6FD0E004FE1FE /* PointerShader.cpp in Sources */ = {isa = PBXBuildFile; fileRef = A968635D1AE6FD0C004FE1FE /* PointerShader.cpp */; };
		A96863E81AE6FD0E004FE1FE /* Politics.cpp in Sources */ = {isa = PBXBuildFile; fileRef = A968635F1AE6FD0C004FE1FE /* Politics.cpp */; };
		A96863E91AE6FD0E004FE1FE /* Preferences.cpp in Sources */ = {isa = PBXBuildFile; fileRef = A96863611AE6FD0C004FE1FE /* Preferences.cpp */; };
		A96863EA1AE6FD0E004FE1FE /* PreferencesPanel.cpp in Sources */ = {isa = PBXBuildFile; fileRef = A96863631AE6FD0C004FE1FE /* PreferencesPanel.cpp */; };
		A96863EB1AE6FD0E004FE1FE /* Projectile.cpp in Sources */ = {isa = PBXBuildFile; fileRef = A96863651AE6FD0C004FE1FE /* Projectile.cpp */; };
		A96863EC1AE6FD0E004FE1FE /* Radar.cpp in Sources */ = {isa = PBXBuildFile; fileRef = A96863671AE6FD0C004FE1FE /* Radar.cpp */; };
		A96863ED1AE6FD0E004FE1FE /* Random.cpp in Sources */ = {isa = PBXBuildFile; fileRef = A96863691AE6FD0D004FE1FE /* Random.cpp */; };
		A96863EE1AE6FD0E004FE1FE /* RingShader.cpp in Sources */ = {isa = PBXBuildFile; fileRef = A968636B1AE6FD0D004FE1FE /* RingShader.cpp */; };
		A96863EF1AE6FD0E004FE1FE /* SavedGame.cpp in Sources */ = {isa = PBXBuildFile; fileRef = A968636E1AE6FD0D004FE1FE /* SavedGame.cpp */; };
		A96863F01AE6FD0E004FE1FE /* Screen.cpp in Sources */ = {isa = PBXBuildFile; fileRef = A96863701AE6FD0D004FE1FE /* Screen.cpp */; };
		A96863F11AE6FD0E004FE1FE /* Shader.cpp in Sources */ = {isa = PBXBuildFile; fileRef = A96863731AE6FD0D004FE1FE /* Shader.cpp */; };
		A96863F21AE6FD0E004FE1FE /* Ship.cpp in Sources */ = {isa = PBXBuildFile; fileRef = A96863761AE6FD0D004FE1FE /* Ship.cpp */; };
		A96863F31AE6FD0E004FE1FE /* ShipEvent.cpp in Sources */ = {isa = PBXBuildFile; fileRef = A96863781AE6FD0D004FE1FE /* ShipEvent.cpp */; };
		A96863F41AE6FD0E004FE1FE /* ShipInfoDisplay.cpp in Sources */ = {isa = PBXBuildFile; fileRef = A968637A1AE6FD0D004FE1FE /* ShipInfoDisplay.cpp */; };
		A96863F51AE6FD0E004FE1FE /* ShipyardPanel.cpp in Sources */ = {isa = PBXBuildFile; fileRef = A968637C1AE6FD0D004FE1FE /* ShipyardPanel.cpp */; };
		A96863F61AE6FD0E004FE1FE /* ShopPanel.cpp in Sources */ = {isa = PBXBuildFile; fileRef = A968637E1AE6FD0D004FE1FE /* ShopPanel.cpp */; };
		A96863F71AE6FD0E004FE1FE /* Sound.cpp in Sources */ = {isa = PBXBuildFile; fileRef = A96863801AE6FD0D004FE1FE /* Sound.cpp */; };
		A96863F81AE6FD0E004FE1FE /* SpaceportPanel.cpp in Sources */ = {isa = PBXBuildFile; fileRef = A96863821AE6FD0D004FE1FE /* SpaceportPanel.cpp */; };
		A96863F91AE6FD0E004FE1FE /* Sprite.cpp in Sources */ = {isa = PBXBuildFile; fileRef = A96863841AE6FD0D004FE1FE /* Sprite.cpp */; };
		A96863FA1AE6FD0E004FE1FE /* SpriteQueue.cpp in Sources */ = {isa = PBXBuildFile; fileRef = A96863861AE6FD0D004FE1FE /* SpriteQueue.cpp */; };
		A96863FB1AE6FD0E004FE1FE /* SpriteSet.cpp in Sources */ = {isa = PBXBuildFile; fileRef = A96863881AE6FD0D004FE1FE /* SpriteSet.cpp */; };
		A96863FC1AE6FD0E004FE1FE /* SpriteShader.cpp in Sources */ = {isa = PBXBuildFile; fileRef = A968638A1AE6FD0D004FE1FE /* SpriteShader.cpp */; };
		A96863FD1AE6FD0E004FE1FE /* StarField.cpp in Sources */ = {isa = PBXBuildFile; fileRef = A968638C1AE6FD0D004FE1FE /* StarField.cpp */; };
		A96863FE1AE6FD0E004FE1FE /* StartConditions.cpp in Sources */ = {isa = PBXBuildFile; fileRef = A968638E1AE6FD0D004FE1FE /* StartConditions.cpp */; };
		A96863FF1AE6FD0E004FE1FE /* StellarObject.cpp in Sources */ = {isa = PBXBuildFile; fileRef = A96863901AE6FD0D004FE1FE /* StellarObject.cpp */; };
		A96864001AE6FD0E004FE1FE /* System.cpp in Sources */ = {isa = PBXBuildFile; fileRef = A96863921AE6FD0D004FE1FE /* System.cpp */; };
		A96864011AE6FD0E004FE1FE /* Table.cpp in Sources */ = {isa = PBXBuildFile; fileRef = A96863941AE6FD0D004FE1FE /* Table.cpp */; };
		A96864021AE6FD0E004FE1FE /* Trade.cpp in Sources */ = {isa = PBXBuildFile; fileRef = A96863961AE6FD0D004FE1FE /* Trade.cpp */; };
		A96864031AE6FD0E004FE1FE /* TradingPanel.cpp in Sources */ = {isa = PBXBuildFile; fileRef = A96863981AE6FD0D004FE1FE /* TradingPanel.cpp */; };
		A96864041AE6FD0E004FE1FE /* UI.cpp in Sources */ = {isa = PBXBuildFile; fileRef = A968639A1AE6FD0D004FE1FE /* UI.cpp */; };
		A96864051AE6FD0E004FE1FE /* Weapon.cpp in Sources */ = {isa = PBXBuildFile; fileRef = A968639C1AE6FD0D004FE1FE /* Weapon.cpp */; };
		A97C24EA1B17BE35007DDFA1 /* MapOutfitterPanel.cpp in Sources */ = {isa = PBXBuildFile; fileRef = A97C24E81B17BE35007DDFA1 /* MapOutfitterPanel.cpp */; };
		A97C24ED1B17BE3C007DDFA1 /* MapShipyardPanel.cpp in Sources */ = {isa = PBXBuildFile; fileRef = A97C24EB1B17BE3C007DDFA1 /* MapShipyardPanel.cpp */; };
		A98150821EA9634A00428AD6 /* ShipInfoPanel.cpp in Sources */ = {isa = PBXBuildFile; fileRef = A98150801EA9634A00428AD6 /* ShipInfoPanel.cpp */; };
		A98150851EA9635D00428AD6 /* PlayerInfoPanel.cpp in Sources */ = {isa = PBXBuildFile; fileRef = A98150831EA9635D00428AD6 /* PlayerInfoPanel.cpp */; };
		A99F7A50195DF3E8002C30B8 /* Images.xcassets in Resources */ = {isa = PBXBuildFile; fileRef = A99F7A4F195DF3E8002C30B8 /* Images.xcassets */; };
		A99F7AF5195DF44C002C30B8 /* credits.txt in Resources */ = {isa = PBXBuildFile; fileRef = A99F7A6F195DF44B002C30B8 /* credits.txt */; };
		A99F7B08195DF44C002C30B8 /* keys.txt in Resources */ = {isa = PBXBuildFile; fileRef = A99F7A94195DF44B002C30B8 /* keys.txt */; };
		A99F7B09195DF44C002C30B8 /* license.txt in Resources */ = {isa = PBXBuildFile; fileRef = A99F7A95195DF44B002C30B8 /* license.txt */; };
		A99F7B34195DF45E002C30B8 /* data in Resources */ = {isa = PBXBuildFile; fileRef = A99F7B32195DF45E002C30B8 /* data */; };
		A99F7B35195DF45E002C30B8 /* images in Resources */ = {isa = PBXBuildFile; fileRef = A99F7B33195DF45E002C30B8 /* images */; };
		A9A5297419996C9F002D7C35 /* sounds in Resources */ = {isa = PBXBuildFile; fileRef = A9A5297319996C9F002D7C35 /* sounds */; };
		A9A5297619996CC3002D7C35 /* OpenAL.framework in Frameworks */ = {isa = PBXBuildFile; fileRef = A9A5297519996CC3002D7C35 /* OpenAL.framework */; };
		A9B99D021C616AD000BE7C2E /* ItemInfoDisplay.cpp in Sources */ = {isa = PBXBuildFile; fileRef = A9B99D001C616AD000BE7C2E /* ItemInfoDisplay.cpp */; };
		A9B99D051C616AF200BE7C2E /* MapSalesPanel.cpp in Sources */ = {isa = PBXBuildFile; fileRef = A9B99D031C616AF200BE7C2E /* MapSalesPanel.cpp */; };
		A9BDFB541E00B8AA00A6B27E /* Music.cpp in Sources */ = {isa = PBXBuildFile; fileRef = A9BDFB521E00B8AA00A6B27E /* Music.cpp */; };
		A9BDFB561E00B94700A6B27E /* libmad.0.dylib in Frameworks */ = {isa = PBXBuildFile; fileRef = A9BDFB551E00B94700A6B27E /* libmad.0.dylib */; };
		A9BDFB571E00BD6A00A6B27E /* libmad.0.dylib in CopyFiles */ = {isa = PBXBuildFile; fileRef = A9BDFB551E00B94700A6B27E /* libmad.0.dylib */; settings = {ATTRIBUTES = (CodeSignOnCopy, ); }; };
		A9C70E101C0E5B51000B3D14 /* File.cpp in Sources */ = {isa = PBXBuildFile; fileRef = A9C70E0E1C0E5B51000B3D14 /* File.cpp */; };
		A9CC526D1950C9F6004E4E22 /* Cocoa.framework in Frameworks */ = {isa = PBXBuildFile; fileRef = A9CC526C1950C9F6004E4E22 /* Cocoa.framework */; };
		A9D40D1A195DFAA60086EE52 /* OpenGL.framework in Frameworks */ = {isa = PBXBuildFile; fileRef = A9D40D19195DFAA60086EE52 /* OpenGL.framework */; };
		B59015FB21ED2DD100799178 /* libpangocairo-1.0.0.dylib in Frameworks */ = {isa = PBXBuildFile; fileRef = B59015FA21ED2DD100799178 /* libpangocairo-1.0.0.dylib */; };
		B59015FE21ED2E7400799178 /* libpangocairo-1.0.0.dylib in CopyFiles */ = {isa = PBXBuildFile; fileRef = B59015FA21ED2DD100799178 /* libpangocairo-1.0.0.dylib */; settings = {ATTRIBUTES = (CodeSignOnCopy, ); }; };
		B590160021ED2EC400799178 /* libpango-1.0.0.dylib in Frameworks */ = {isa = PBXBuildFile; fileRef = B59015FF21ED2EC400799178 /* libpango-1.0.0.dylib */; };
		B590160121ED2ECC00799178 /* libpango-1.0.0.dylib in CopyFiles */ = {isa = PBXBuildFile; fileRef = B59015FF21ED2EC400799178 /* libpango-1.0.0.dylib */; settings = {ATTRIBUTES = (CodeSignOnCopy, ); }; };
		B590160321ED330400799178 /* libglib-2.0.0.dylib in Frameworks */ = {isa = PBXBuildFile; fileRef = B590160221ED330400799178 /* libglib-2.0.0.dylib */; };
		B590160421ED330900799178 /* libglib-2.0.0.dylib in CopyFiles */ = {isa = PBXBuildFile; fileRef = B590160221ED330400799178 /* libglib-2.0.0.dylib */; settings = {ATTRIBUTES = (CodeSignOnCopy, ); }; };
		B590160621ED3D0C00799178 /* libcairo.2.dylib in Frameworks */ = {isa = PBXBuildFile; fileRef = B590160521ED3D0C00799178 /* libcairo.2.dylib */; };
		B590160721ED3D1000799178 /* libcairo.2.dylib in CopyFiles */ = {isa = PBXBuildFile; fileRef = B590160521ED3D0C00799178 /* libcairo.2.dylib */; settings = {ATTRIBUTES = (CodeSignOnCopy, ); }; };
		B590160921ED3F7900799178 /* libfontconfig.1.dylib in Frameworks */ = {isa = PBXBuildFile; fileRef = B590160821ED3F7900799178 /* libfontconfig.1.dylib */; };
		B590160A21ED3F7C00799178 /* libfontconfig.1.dylib in CopyFiles */ = {isa = PBXBuildFile; fileRef = B590160821ED3F7900799178 /* libfontconfig.1.dylib */; settings = {ATTRIBUTES = (CodeSignOnCopy, ); }; };
		B590160C21ED43EB00799178 /* libgobject-2.0.0.dylib in Frameworks */ = {isa = PBXBuildFile; fileRef = B590160B21ED43EB00799178 /* libgobject-2.0.0.dylib */; };
		B590160D21ED43EF00799178 /* libgobject-2.0.0.dylib in CopyFiles */ = {isa = PBXBuildFile; fileRef = B590160B21ED43EB00799178 /* libgobject-2.0.0.dylib */; settings = {ATTRIBUTES = (CodeSignOnCopy, ); }; };
		B590161021ED49F300799178 /* Cache.cpp in Sources */ = {isa = PBXBuildFile; fileRef = B590160F21ED49F200799178 /* Cache.cpp */; };
		B590161321ED4A0F00799178 /* Utf8.cpp in Sources */ = {isa = PBXBuildFile; fileRef = B590161121ED4A0E00799178 /* Utf8.cpp */; };
		B55C239D2303CE8B005C1A14 /* GameWindow.cpp in Sources */ = {isa = PBXBuildFile; fileRef = B55C239B2303CE8A005C1A14 /* GameWindow.cpp */; };
		B5DDA6942001B7F600DBA76A /* News.cpp in Sources */ = {isa = PBXBuildFile; fileRef = B5DDA6922001B7F600DBA76A /* News.cpp */; };
		C4264774A89C0001B6FFC60E /* Hazard.cpp in Sources */ = {isa = PBXBuildFile; fileRef = C49D4EA08DF168A83B1C7B07 /* Hazard.cpp */; };
		DF8D57E11FC25842001525DA /* Dictionary.cpp in Sources */ = {isa = PBXBuildFile; fileRef = DF8D57DF1FC25842001525DA /* Dictionary.cpp */; };
		DF8D57E51FC25889001525DA /* Visual.cpp in Sources */ = {isa = PBXBuildFile; fileRef = DF8D57E21FC25889001525DA /* Visual.cpp */; };
		DFAAE2A61FD4A25C0072C0A8 /* BatchDrawList.cpp in Sources */ = {isa = PBXBuildFile; fileRef = DFAAE2A21FD4A25C0072C0A8 /* BatchDrawList.cpp */; };
		DFAAE2A71FD4A25C0072C0A8 /* BatchShader.cpp in Sources */ = {isa = PBXBuildFile; fileRef = DFAAE2A41FD4A25C0072C0A8 /* BatchShader.cpp */; };
		DFAAE2AA1FD4A27B0072C0A8 /* ImageSet.cpp in Sources */ = {isa = PBXBuildFile; fileRef = DFAAE2A81FD4A27B0072C0A8 /* ImageSet.cpp */; };
/* End PBXBuildFile section */

/* Begin PBXCopyFilesBuildPhase section */
		A93931ED19880ECA00C2A87B /* CopyFiles */ = {
			isa = PBXCopyFilesBuildPhase;
			buildActionMask = 2147483647;
			dstPath = "";
			dstSubfolderSpec = 10;
			files = (
				B590160121ED2ECC00799178 /* libpango-1.0.0.dylib in CopyFiles */,
				4C2DEF57201B90310062315E /* libSDL2-2.0.0.dylib in CopyFiles */,
<<<<<<< HEAD
				A9BDFB571E00BD6A00A6B27E /* libmad.0.2.1.dylib in CopyFiles */,
				B590160421ED330900799178 /* libglib-2.0.0.dylib in CopyFiles */,
				B59015FE21ED2E7400799178 /* libpangocairo-1.0.0.dylib in CopyFiles */,
				B590160A21ED3F7C00799178 /* libfontconfig.1.dylib in CopyFiles */,
				B590160D21ED43EF00799178 /* libgobject-2.0.0.dylib in CopyFiles */,
=======
				A9BDFB571E00BD6A00A6B27E /* libmad.0.dylib in CopyFiles */,
>>>>>>> 90132115
				A93931FF1988136F00C2A87B /* libpng16.16.dylib in CopyFiles */,
				A93931FE1988136E00C2A87B /* libturbojpeg.0.dylib in CopyFiles */,
				B590160721ED3D1000799178 /* libcairo.2.dylib in CopyFiles */,
			);
			runOnlyForDeploymentPostprocessing = 0;
		};
/* End PBXCopyFilesBuildPhase section */

/* Begin PBXFileReference section */
		2E644A108BCD762A2A1A899C /* Hazard.h */ = {isa = PBXFileReference; fileEncoding = 4; lastKnownFileType = sourcecode.c.h; name = Hazard.h; path = source/Hazard.h; sourceTree = "<group>"; };
		4C2DEF55201B8FAD0062315E /* libSDL2-2.0.0.dylib */ = {isa = PBXFileReference; lastKnownFileType = "compiled.mach-o.dylib"; name = "libSDL2-2.0.0.dylib"; path = "/usr/local/lib/libSDL2-2.0.0.dylib"; sourceTree = "<absolute>"; };
		5155CD711DBB9FF900EF090B /* Depreciation.cpp */ = {isa = PBXFileReference; fileEncoding = 4; lastKnownFileType = sourcecode.cpp.cpp; name = Depreciation.cpp; path = source/Depreciation.cpp; sourceTree = "<group>"; };
		5155CD721DBB9FF900EF090B /* Depreciation.h */ = {isa = PBXFileReference; fileEncoding = 4; lastKnownFileType = sourcecode.c.h; name = Depreciation.h; path = source/Depreciation.h; sourceTree = "<group>"; };
		6245F8231D301C7400A7A094 /* Body.cpp */ = {isa = PBXFileReference; fileEncoding = 4; lastKnownFileType = sourcecode.cpp.cpp; name = Body.cpp; path = source/Body.cpp; sourceTree = "<group>"; };
		6245F8241D301C7400A7A094 /* Body.h */ = {isa = PBXFileReference; fileEncoding = 4; lastKnownFileType = sourcecode.c.h; name = Body.h; path = source/Body.h; sourceTree = "<group>"; };
		6245F8261D301C9000A7A094 /* Hardpoint.cpp */ = {isa = PBXFileReference; fileEncoding = 4; lastKnownFileType = sourcecode.cpp.cpp; name = Hardpoint.cpp; path = source/Hardpoint.cpp; sourceTree = "<group>"; };
		6245F8271D301C9000A7A094 /* Hardpoint.h */ = {isa = PBXFileReference; fileEncoding = 4; lastKnownFileType = sourcecode.c.h; name = Hardpoint.h; path = source/Hardpoint.h; sourceTree = "<group>"; };
		628BDAED1CC5DC950062BCD2 /* PlanetLabel.cpp */ = {isa = PBXFileReference; fileEncoding = 4; lastKnownFileType = sourcecode.cpp.cpp; name = PlanetLabel.cpp; path = source/PlanetLabel.cpp; sourceTree = "<group>"; };
		628BDAEE1CC5DC950062BCD2 /* PlanetLabel.h */ = {isa = PBXFileReference; fileEncoding = 4; lastKnownFileType = sourcecode.c.h; name = PlanetLabel.h; path = source/PlanetLabel.h; sourceTree = "<group>"; };
		62A405B81D47DA4D0054F6A0 /* FogShader.cpp */ = {isa = PBXFileReference; fileEncoding = 4; lastKnownFileType = sourcecode.cpp.cpp; name = FogShader.cpp; path = source/FogShader.cpp; sourceTree = "<group>"; };
		62A405B91D47DA4D0054F6A0 /* FogShader.h */ = {isa = PBXFileReference; fileEncoding = 4; lastKnownFileType = sourcecode.c.h; name = FogShader.h; path = source/FogShader.h; sourceTree = "<group>"; };
		62C311181CE172D000409D91 /* Flotsam.cpp */ = {isa = PBXFileReference; fileEncoding = 4; lastKnownFileType = sourcecode.cpp.cpp; name = Flotsam.cpp; path = source/Flotsam.cpp; sourceTree = "<group>"; };
		62C311191CE172D000409D91 /* Flotsam.h */ = {isa = PBXFileReference; fileEncoding = 4; lastKnownFileType = sourcecode.c.h; name = Flotsam.h; path = source/Flotsam.h; sourceTree = "<group>"; };
		6A5716311E25BE6F00585EB2 /* CollisionSet.cpp */ = {isa = PBXFileReference; fileEncoding = 4; lastKnownFileType = sourcecode.cpp.cpp; name = CollisionSet.cpp; path = source/CollisionSet.cpp; sourceTree = "<group>"; };
		6A5716321E25BE6F00585EB2 /* CollisionSet.h */ = {isa = PBXFileReference; fileEncoding = 4; lastKnownFileType = sourcecode.c.h; name = CollisionSet.h; path = source/CollisionSet.h; sourceTree = "<group>"; };
		8E8A4C648B242742B22A34FA /* Weather.cpp */ = {isa = PBXFileReference; fileEncoding = 4; lastKnownFileType = sourcecode.cpp.cpp; name = Weather.cpp; path = source/Weather.cpp; sourceTree = "<group>"; };
		A90633FD1EE602FD000DA6C0 /* LogbookPanel.cpp */ = {isa = PBXFileReference; fileEncoding = 4; lastKnownFileType = sourcecode.cpp.cpp; name = LogbookPanel.cpp; path = source/LogbookPanel.cpp; sourceTree = "<group>"; };
		A90633FE1EE602FD000DA6C0 /* LogbookPanel.h */ = {isa = PBXFileReference; fileEncoding = 4; lastKnownFileType = sourcecode.c.h; name = LogbookPanel.h; path = source/LogbookPanel.h; sourceTree = "<group>"; };
		A90C15D71D5BD55700708F3A /* Minable.cpp */ = {isa = PBXFileReference; fileEncoding = 4; lastKnownFileType = sourcecode.cpp.cpp; name = Minable.cpp; path = source/Minable.cpp; sourceTree = "<group>"; };
		A90C15D81D5BD55700708F3A /* Minable.h */ = {isa = PBXFileReference; fileEncoding = 4; lastKnownFileType = sourcecode.c.h; name = Minable.h; path = source/Minable.h; sourceTree = "<group>"; };
		A90C15DA1D5BD56800708F3A /* Rectangle.cpp */ = {isa = PBXFileReference; fileEncoding = 4; lastKnownFileType = sourcecode.cpp.cpp; name = Rectangle.cpp; path = source/Rectangle.cpp; sourceTree = "<group>"; };
		A90C15DB1D5BD56800708F3A /* Rectangle.h */ = {isa = PBXFileReference; fileEncoding = 4; lastKnownFileType = sourcecode.c.h; name = Rectangle.h; path = source/Rectangle.h; sourceTree = "<group>"; };
		A93931FA1988135200C2A87B /* libturbojpeg.0.dylib */ = {isa = PBXFileReference; lastKnownFileType = "compiled.mach-o.dylib"; name = libturbojpeg.0.dylib; path = "/usr/local/opt/libjpeg-turbo/lib/libturbojpeg.0.dylib"; sourceTree = "<absolute>"; };
		A93931FC1988136B00C2A87B /* libpng16.16.dylib */ = {isa = PBXFileReference; lastKnownFileType = "compiled.mach-o.dylib"; name = libpng16.16.dylib; path = /usr/local/lib/libpng16.16.dylib; sourceTree = "<absolute>"; };
		A94408A41982F3E600610427 /* endless-sky.iconset */ = {isa = PBXFileReference; lastKnownFileType = folder.iconset; name = "endless-sky.iconset"; path = "icons/endless-sky.iconset"; sourceTree = "<group>"; };
		A966A5A91B964E6300DFF69C /* Person.cpp */ = {isa = PBXFileReference; fileEncoding = 4; lastKnownFileType = sourcecode.cpp.cpp; name = Person.cpp; path = source/Person.cpp; sourceTree = "<group>"; };
		A966A5AA1B964E6300DFF69C /* Person.h */ = {isa = PBXFileReference; fileEncoding = 4; lastKnownFileType = sourcecode.c.h; name = Person.h; path = source/Person.h; sourceTree = "<group>"; };
		A96862CD1AE6FD0A004FE1FE /* Account.cpp */ = {isa = PBXFileReference; fileEncoding = 4; lastKnownFileType = sourcecode.cpp.cpp; name = Account.cpp; path = source/Account.cpp; sourceTree = "<group>"; };
		A96862CE1AE6FD0A004FE1FE /* Account.h */ = {isa = PBXFileReference; fileEncoding = 4; lastKnownFileType = sourcecode.c.h; name = Account.h; path = source/Account.h; sourceTree = "<group>"; };
		A96862CF1AE6FD0A004FE1FE /* AI.cpp */ = {isa = PBXFileReference; fileEncoding = 4; lastKnownFileType = sourcecode.cpp.cpp; name = AI.cpp; path = source/AI.cpp; sourceTree = "<group>"; };
		A96862D01AE6FD0A004FE1FE /* AI.h */ = {isa = PBXFileReference; fileEncoding = 4; lastKnownFileType = sourcecode.c.h; name = AI.h; path = source/AI.h; sourceTree = "<group>"; };
		A96862D11AE6FD0A004FE1FE /* Angle.cpp */ = {isa = PBXFileReference; fileEncoding = 4; lastKnownFileType = sourcecode.cpp.cpp; name = Angle.cpp; path = source/Angle.cpp; sourceTree = "<group>"; };
		A96862D21AE6FD0A004FE1FE /* Angle.h */ = {isa = PBXFileReference; fileEncoding = 4; lastKnownFileType = sourcecode.c.h; name = Angle.h; path = source/Angle.h; sourceTree = "<group>"; };
		A96862D51AE6FD0A004FE1FE /* Armament.cpp */ = {isa = PBXFileReference; fileEncoding = 4; lastKnownFileType = sourcecode.cpp.cpp; name = Armament.cpp; path = source/Armament.cpp; sourceTree = "<group>"; };
		A96862D61AE6FD0A004FE1FE /* Armament.h */ = {isa = PBXFileReference; fileEncoding = 4; lastKnownFileType = sourcecode.c.h; name = Armament.h; path = source/Armament.h; sourceTree = "<group>"; };
		A96862D71AE6FD0A004FE1FE /* AsteroidField.cpp */ = {isa = PBXFileReference; fileEncoding = 4; lastKnownFileType = sourcecode.cpp.cpp; name = AsteroidField.cpp; path = source/AsteroidField.cpp; sourceTree = "<group>"; };
		A96862D81AE6FD0A004FE1FE /* AsteroidField.h */ = {isa = PBXFileReference; fileEncoding = 4; lastKnownFileType = sourcecode.c.h; name = AsteroidField.h; path = source/AsteroidField.h; sourceTree = "<group>"; };
		A96862D91AE6FD0A004FE1FE /* Audio.cpp */ = {isa = PBXFileReference; fileEncoding = 4; lastKnownFileType = sourcecode.cpp.cpp; name = Audio.cpp; path = source/Audio.cpp; sourceTree = "<group>"; };
		A96862DA1AE6FD0A004FE1FE /* Audio.h */ = {isa = PBXFileReference; fileEncoding = 4; lastKnownFileType = sourcecode.c.h; name = Audio.h; path = source/Audio.h; sourceTree = "<group>"; };
		A96862DB1AE6FD0A004FE1FE /* BankPanel.cpp */ = {isa = PBXFileReference; fileEncoding = 4; lastKnownFileType = sourcecode.cpp.cpp; name = BankPanel.cpp; path = source/BankPanel.cpp; sourceTree = "<group>"; };
		A96862DC1AE6FD0A004FE1FE /* BankPanel.h */ = {isa = PBXFileReference; fileEncoding = 4; lastKnownFileType = sourcecode.c.h; name = BankPanel.h; path = source/BankPanel.h; sourceTree = "<group>"; };
		A96862DF1AE6FD0A004FE1FE /* BoardingPanel.cpp */ = {isa = PBXFileReference; fileEncoding = 4; lastKnownFileType = sourcecode.cpp.cpp; name = BoardingPanel.cpp; path = source/BoardingPanel.cpp; sourceTree = "<group>"; };
		A96862E01AE6FD0A004FE1FE /* BoardingPanel.h */ = {isa = PBXFileReference; fileEncoding = 4; lastKnownFileType = sourcecode.c.h; name = BoardingPanel.h; path = source/BoardingPanel.h; sourceTree = "<group>"; };
		A96862E11AE6FD0A004FE1FE /* CaptureOdds.cpp */ = {isa = PBXFileReference; fileEncoding = 4; lastKnownFileType = sourcecode.cpp.cpp; name = CaptureOdds.cpp; path = source/CaptureOdds.cpp; sourceTree = "<group>"; };
		A96862E21AE6FD0A004FE1FE /* CaptureOdds.h */ = {isa = PBXFileReference; fileEncoding = 4; lastKnownFileType = sourcecode.c.h; name = CaptureOdds.h; path = source/CaptureOdds.h; sourceTree = "<group>"; };
		A96862E31AE6FD0A004FE1FE /* CargoHold.cpp */ = {isa = PBXFileReference; fileEncoding = 4; lastKnownFileType = sourcecode.cpp.cpp; name = CargoHold.cpp; path = source/CargoHold.cpp; sourceTree = "<group>"; };
		A96862E41AE6FD0A004FE1FE /* CargoHold.h */ = {isa = PBXFileReference; fileEncoding = 4; lastKnownFileType = sourcecode.c.h; name = CargoHold.h; path = source/CargoHold.h; sourceTree = "<group>"; };
		A96862E51AE6FD0A004FE1FE /* ClickZone.h */ = {isa = PBXFileReference; fileEncoding = 4; lastKnownFileType = sourcecode.c.h; name = ClickZone.h; path = source/ClickZone.h; sourceTree = "<group>"; };
		A96862E61AE6FD0A004FE1FE /* Color.cpp */ = {isa = PBXFileReference; fileEncoding = 4; lastKnownFileType = sourcecode.cpp.cpp; name = Color.cpp; path = source/Color.cpp; sourceTree = "<group>"; };
		A96862E71AE6FD0A004FE1FE /* Color.h */ = {isa = PBXFileReference; fileEncoding = 4; lastKnownFileType = sourcecode.c.h; name = Color.h; path = source/Color.h; sourceTree = "<group>"; };
		A96862E81AE6FD0A004FE1FE /* Command.cpp */ = {isa = PBXFileReference; fileEncoding = 4; lastKnownFileType = sourcecode.cpp.cpp; name = Command.cpp; path = source/Command.cpp; sourceTree = "<group>"; };
		A96862E91AE6FD0A004FE1FE /* Command.h */ = {isa = PBXFileReference; fileEncoding = 4; lastKnownFileType = sourcecode.c.h; name = Command.h; path = source/Command.h; sourceTree = "<group>"; };
		A96862EA1AE6FD0A004FE1FE /* ConditionSet.cpp */ = {isa = PBXFileReference; fileEncoding = 4; lastKnownFileType = sourcecode.cpp.cpp; name = ConditionSet.cpp; path = source/ConditionSet.cpp; sourceTree = "<group>"; };
		A96862EB1AE6FD0A004FE1FE /* ConditionSet.h */ = {isa = PBXFileReference; fileEncoding = 4; lastKnownFileType = sourcecode.c.h; name = ConditionSet.h; path = source/ConditionSet.h; sourceTree = "<group>"; };
		A96862EC1AE6FD0A004FE1FE /* Conversation.cpp */ = {isa = PBXFileReference; fileEncoding = 4; lastKnownFileType = sourcecode.cpp.cpp; name = Conversation.cpp; path = source/Conversation.cpp; sourceTree = "<group>"; };
		A96862ED1AE6FD0A004FE1FE /* Conversation.h */ = {isa = PBXFileReference; fileEncoding = 4; lastKnownFileType = sourcecode.c.h; name = Conversation.h; path = source/Conversation.h; sourceTree = "<group>"; };
		A96862EE1AE6FD0A004FE1FE /* ConversationPanel.cpp */ = {isa = PBXFileReference; fileEncoding = 4; lastKnownFileType = sourcecode.cpp.cpp; name = ConversationPanel.cpp; path = source/ConversationPanel.cpp; sourceTree = "<group>"; };
		A96862EF1AE6FD0A004FE1FE /* ConversationPanel.h */ = {isa = PBXFileReference; fileEncoding = 4; lastKnownFileType = sourcecode.c.h; name = ConversationPanel.h; path = source/ConversationPanel.h; sourceTree = "<group>"; };
		A96862F01AE6FD0A004FE1FE /* DataFile.cpp */ = {isa = PBXFileReference; fileEncoding = 4; lastKnownFileType = sourcecode.cpp.cpp; name = DataFile.cpp; path = source/DataFile.cpp; sourceTree = "<group>"; };
		A96862F11AE6FD0A004FE1FE /* DataFile.h */ = {isa = PBXFileReference; fileEncoding = 4; lastKnownFileType = sourcecode.c.h; name = DataFile.h; path = source/DataFile.h; sourceTree = "<group>"; };
		A96862F21AE6FD0A004FE1FE /* DataNode.cpp */ = {isa = PBXFileReference; fileEncoding = 4; lastKnownFileType = sourcecode.cpp.cpp; name = DataNode.cpp; path = source/DataNode.cpp; sourceTree = "<group>"; };
		A96862F31AE6FD0A004FE1FE /* DataNode.h */ = {isa = PBXFileReference; fileEncoding = 4; lastKnownFileType = sourcecode.c.h; name = DataNode.h; path = source/DataNode.h; sourceTree = "<group>"; };
		A96862F41AE6FD0A004FE1FE /* DataWriter.cpp */ = {isa = PBXFileReference; fileEncoding = 4; lastKnownFileType = sourcecode.cpp.cpp; name = DataWriter.cpp; path = source/DataWriter.cpp; sourceTree = "<group>"; };
		A96862F51AE6FD0A004FE1FE /* DataWriter.h */ = {isa = PBXFileReference; fileEncoding = 4; lastKnownFileType = sourcecode.c.h; name = DataWriter.h; path = source/DataWriter.h; sourceTree = "<group>"; };
		A96862F61AE6FD0A004FE1FE /* Date.cpp */ = {isa = PBXFileReference; fileEncoding = 4; lastKnownFileType = sourcecode.cpp.cpp; name = Date.cpp; path = source/Date.cpp; sourceTree = "<group>"; };
		A96862F71AE6FD0A004FE1FE /* Date.h */ = {isa = PBXFileReference; fileEncoding = 4; lastKnownFileType = sourcecode.c.h; name = Date.h; path = source/Date.h; sourceTree = "<group>"; };
		A96862F81AE6FD0A004FE1FE /* Dialog.cpp */ = {isa = PBXFileReference; fileEncoding = 4; lastKnownFileType = sourcecode.cpp.cpp; name = Dialog.cpp; path = source/Dialog.cpp; sourceTree = "<group>"; };
		A96862F91AE6FD0B004FE1FE /* Dialog.h */ = {isa = PBXFileReference; fileEncoding = 4; lastKnownFileType = sourcecode.c.h; name = Dialog.h; path = source/Dialog.h; sourceTree = "<group>"; };
		A96862FA1AE6FD0B004FE1FE /* DistanceMap.cpp */ = {isa = PBXFileReference; fileEncoding = 4; lastKnownFileType = sourcecode.cpp.cpp; name = DistanceMap.cpp; path = source/DistanceMap.cpp; sourceTree = "<group>"; };
		A96862FB1AE6FD0B004FE1FE /* DistanceMap.h */ = {isa = PBXFileReference; fileEncoding = 4; lastKnownFileType = sourcecode.c.h; name = DistanceMap.h; path = source/DistanceMap.h; sourceTree = "<group>"; };
		A96862FE1AE6FD0B004FE1FE /* DrawList.cpp */ = {isa = PBXFileReference; fileEncoding = 4; lastKnownFileType = sourcecode.cpp.cpp; name = DrawList.cpp; path = source/DrawList.cpp; sourceTree = "<group>"; };
		A96862FF1AE6FD0B004FE1FE /* DrawList.h */ = {isa = PBXFileReference; fileEncoding = 4; lastKnownFileType = sourcecode.c.h; name = DrawList.h; path = source/DrawList.h; sourceTree = "<group>"; };
		A96863001AE6FD0B004FE1FE /* Effect.cpp */ = {isa = PBXFileReference; fileEncoding = 4; lastKnownFileType = sourcecode.cpp.cpp; name = Effect.cpp; path = source/Effect.cpp; sourceTree = "<group>"; };
		A96863011AE6FD0B004FE1FE /* Effect.h */ = {isa = PBXFileReference; fileEncoding = 4; lastKnownFileType = sourcecode.c.h; name = Effect.h; path = source/Effect.h; sourceTree = "<group>"; };
		A96863021AE6FD0B004FE1FE /* Engine.cpp */ = {isa = PBXFileReference; fileEncoding = 4; lastKnownFileType = sourcecode.cpp.cpp; name = Engine.cpp; path = source/Engine.cpp; sourceTree = "<group>"; };
		A96863031AE6FD0B004FE1FE /* Engine.h */ = {isa = PBXFileReference; fileEncoding = 4; lastKnownFileType = sourcecode.c.h; name = Engine.h; path = source/Engine.h; sourceTree = "<group>"; };
		A96863041AE6FD0B004FE1FE /* EscortDisplay.cpp */ = {isa = PBXFileReference; fileEncoding = 4; lastKnownFileType = sourcecode.cpp.cpp; name = EscortDisplay.cpp; path = source/EscortDisplay.cpp; sourceTree = "<group>"; };
		A96863051AE6FD0B004FE1FE /* EscortDisplay.h */ = {isa = PBXFileReference; fileEncoding = 4; lastKnownFileType = sourcecode.c.h; name = EscortDisplay.h; path = source/EscortDisplay.h; sourceTree = "<group>"; };
		A96863061AE6FD0B004FE1FE /* Files.cpp */ = {isa = PBXFileReference; fileEncoding = 4; lastKnownFileType = sourcecode.cpp.cpp; name = Files.cpp; path = source/Files.cpp; sourceTree = "<group>"; };
		A96863071AE6FD0B004FE1FE /* Files.h */ = {isa = PBXFileReference; fileEncoding = 4; lastKnownFileType = sourcecode.c.h; name = Files.h; path = source/Files.h; sourceTree = "<group>"; };
		A96863081AE6FD0B004FE1FE /* FillShader.cpp */ = {isa = PBXFileReference; fileEncoding = 4; lastKnownFileType = sourcecode.cpp.cpp; name = FillShader.cpp; path = source/FillShader.cpp; sourceTree = "<group>"; };
		A96863091AE6FD0B004FE1FE /* FillShader.h */ = {isa = PBXFileReference; fileEncoding = 4; lastKnownFileType = sourcecode.c.h; name = FillShader.h; path = source/FillShader.h; sourceTree = "<group>"; };
		A968630A1AE6FD0B004FE1FE /* Fleet.cpp */ = {isa = PBXFileReference; fileEncoding = 4; lastKnownFileType = sourcecode.cpp.cpp; name = Fleet.cpp; path = source/Fleet.cpp; sourceTree = "<group>"; };
		A968630B1AE6FD0B004FE1FE /* Fleet.h */ = {isa = PBXFileReference; fileEncoding = 4; lastKnownFileType = sourcecode.c.h; name = Fleet.h; path = source/Fleet.h; sourceTree = "<group>"; };
		A968630C1AE6FD0B004FE1FE /* Font.cpp */ = {isa = PBXFileReference; fileEncoding = 4; lastKnownFileType = sourcecode.cpp.cpp; name = Font.cpp; path = source/Font.cpp; sourceTree = "<group>"; };
		A968630D1AE6FD0B004FE1FE /* Font.h */ = {isa = PBXFileReference; fileEncoding = 4; lastKnownFileType = sourcecode.c.h; name = Font.h; path = source/Font.h; sourceTree = "<group>"; };
		A968630E1AE6FD0B004FE1FE /* FontSet.cpp */ = {isa = PBXFileReference; fileEncoding = 4; lastKnownFileType = sourcecode.cpp.cpp; name = FontSet.cpp; path = source/FontSet.cpp; sourceTree = "<group>"; };
		A968630F1AE6FD0B004FE1FE /* FontSet.h */ = {isa = PBXFileReference; fileEncoding = 4; lastKnownFileType = sourcecode.c.h; name = FontSet.h; path = source/FontSet.h; sourceTree = "<group>"; };
		A96863101AE6FD0B004FE1FE /* Format.cpp */ = {isa = PBXFileReference; fileEncoding = 4; lastKnownFileType = sourcecode.cpp.cpp; name = Format.cpp; path = source/Format.cpp; sourceTree = "<group>"; };
		A96863111AE6FD0B004FE1FE /* Format.h */ = {isa = PBXFileReference; fileEncoding = 4; lastKnownFileType = sourcecode.c.h; name = Format.h; path = source/Format.h; sourceTree = "<group>"; };
		A96863121AE6FD0B004FE1FE /* FrameTimer.cpp */ = {isa = PBXFileReference; fileEncoding = 4; lastKnownFileType = sourcecode.cpp.cpp; name = FrameTimer.cpp; path = source/FrameTimer.cpp; sourceTree = "<group>"; };
		A96863131AE6FD0B004FE1FE /* FrameTimer.h */ = {isa = PBXFileReference; fileEncoding = 4; lastKnownFileType = sourcecode.c.h; name = FrameTimer.h; path = source/FrameTimer.h; sourceTree = "<group>"; };
		A96863141AE6FD0B004FE1FE /* Galaxy.cpp */ = {isa = PBXFileReference; fileEncoding = 4; lastKnownFileType = sourcecode.cpp.cpp; name = Galaxy.cpp; path = source/Galaxy.cpp; sourceTree = "<group>"; };
		A96863151AE6FD0B004FE1FE /* Galaxy.h */ = {isa = PBXFileReference; fileEncoding = 4; lastKnownFileType = sourcecode.c.h; name = Galaxy.h; path = source/Galaxy.h; sourceTree = "<group>"; };
		A96863161AE6FD0B004FE1FE /* GameData.cpp */ = {isa = PBXFileReference; fileEncoding = 4; lastKnownFileType = sourcecode.cpp.cpp; name = GameData.cpp; path = source/GameData.cpp; sourceTree = "<group>"; };
		A96863171AE6FD0B004FE1FE /* GameData.h */ = {isa = PBXFileReference; fileEncoding = 4; lastKnownFileType = sourcecode.c.h; name = GameData.h; path = source/GameData.h; sourceTree = "<group>"; };
		A96863181AE6FD0B004FE1FE /* GameEvent.cpp */ = {isa = PBXFileReference; fileEncoding = 4; lastKnownFileType = sourcecode.cpp.cpp; name = GameEvent.cpp; path = source/GameEvent.cpp; sourceTree = "<group>"; };
		A96863191AE6FD0B004FE1FE /* GameEvent.h */ = {isa = PBXFileReference; fileEncoding = 4; lastKnownFileType = sourcecode.c.h; name = GameEvent.h; path = source/GameEvent.h; sourceTree = "<group>"; };
		A968631A1AE6FD0B004FE1FE /* gl_header.h */ = {isa = PBXFileReference; fileEncoding = 4; lastKnownFileType = sourcecode.c.h; name = gl_header.h; path = source/gl_header.h; sourceTree = "<group>"; };
		A968631B1AE6FD0B004FE1FE /* Government.cpp */ = {isa = PBXFileReference; fileEncoding = 4; lastKnownFileType = sourcecode.cpp.cpp; name = Government.cpp; path = source/Government.cpp; sourceTree = "<group>"; };
		A968631C1AE6FD0B004FE1FE /* Government.h */ = {isa = PBXFileReference; fileEncoding = 4; lastKnownFileType = sourcecode.c.h; name = Government.h; path = source/Government.h; sourceTree = "<group>"; };
		A968631D1AE6FD0B004FE1FE /* HailPanel.cpp */ = {isa = PBXFileReference; fileEncoding = 4; lastKnownFileType = sourcecode.cpp.cpp; name = HailPanel.cpp; path = source/HailPanel.cpp; sourceTree = "<group>"; };
		A968631E1AE6FD0B004FE1FE /* HailPanel.h */ = {isa = PBXFileReference; fileEncoding = 4; lastKnownFileType = sourcecode.c.h; name = HailPanel.h; path = source/HailPanel.h; sourceTree = "<group>"; };
		A968631F1AE6FD0B004FE1FE /* HiringPanel.cpp */ = {isa = PBXFileReference; fileEncoding = 4; lastKnownFileType = sourcecode.cpp.cpp; name = HiringPanel.cpp; path = source/HiringPanel.cpp; sourceTree = "<group>"; };
		A96863201AE6FD0B004FE1FE /* HiringPanel.h */ = {isa = PBXFileReference; fileEncoding = 4; lastKnownFileType = sourcecode.c.h; name = HiringPanel.h; path = source/HiringPanel.h; sourceTree = "<group>"; };
		A96863211AE6FD0B004FE1FE /* ImageBuffer.cpp */ = {isa = PBXFileReference; fileEncoding = 4; lastKnownFileType = sourcecode.cpp.cpp; name = ImageBuffer.cpp; path = source/ImageBuffer.cpp; sourceTree = "<group>"; };
		A96863221AE6FD0B004FE1FE /* ImageBuffer.h */ = {isa = PBXFileReference; fileEncoding = 4; lastKnownFileType = sourcecode.c.h; name = ImageBuffer.h; path = source/ImageBuffer.h; sourceTree = "<group>"; };
		A96863251AE6FD0B004FE1FE /* Information.cpp */ = {isa = PBXFileReference; fileEncoding = 4; lastKnownFileType = sourcecode.cpp.cpp; name = Information.cpp; path = source/Information.cpp; sourceTree = "<group>"; };
		A96863261AE6FD0B004FE1FE /* Information.h */ = {isa = PBXFileReference; fileEncoding = 4; lastKnownFileType = sourcecode.c.h; name = Information.h; path = source/Information.h; sourceTree = "<group>"; };
		A96863271AE6FD0B004FE1FE /* Interface.cpp */ = {isa = PBXFileReference; fileEncoding = 4; lastKnownFileType = sourcecode.cpp.cpp; name = Interface.cpp; path = source/Interface.cpp; sourceTree = "<group>"; };
		A96863281AE6FD0B004FE1FE /* Interface.h */ = {isa = PBXFileReference; fileEncoding = 4; lastKnownFileType = sourcecode.c.h; name = Interface.h; path = source/Interface.h; sourceTree = "<group>"; };
		A96863291AE6FD0B004FE1FE /* LineShader.cpp */ = {isa = PBXFileReference; fileEncoding = 4; lastKnownFileType = sourcecode.cpp.cpp; name = LineShader.cpp; path = source/LineShader.cpp; sourceTree = "<group>"; };
		A968632A1AE6FD0B004FE1FE /* LineShader.h */ = {isa = PBXFileReference; fileEncoding = 4; lastKnownFileType = sourcecode.c.h; name = LineShader.h; path = source/LineShader.h; sourceTree = "<group>"; };
		A968632B1AE6FD0B004FE1FE /* LoadPanel.cpp */ = {isa = PBXFileReference; fileEncoding = 4; lastKnownFileType = sourcecode.cpp.cpp; name = LoadPanel.cpp; path = source/LoadPanel.cpp; sourceTree = "<group>"; };
		A968632C1AE6FD0B004FE1FE /* LoadPanel.h */ = {isa = PBXFileReference; fileEncoding = 4; lastKnownFileType = sourcecode.c.h; name = LoadPanel.h; path = source/LoadPanel.h; sourceTree = "<group>"; };
		A968632D1AE6FD0B004FE1FE /* LocationFilter.cpp */ = {isa = PBXFileReference; fileEncoding = 4; lastKnownFileType = sourcecode.cpp.cpp; name = LocationFilter.cpp; path = source/LocationFilter.cpp; sourceTree = "<group>"; };
		A968632E1AE6FD0B004FE1FE /* LocationFilter.h */ = {isa = PBXFileReference; fileEncoding = 4; lastKnownFileType = sourcecode.c.h; name = LocationFilter.h; path = source/LocationFilter.h; sourceTree = "<group>"; };
		A968632F1AE6FD0B004FE1FE /* main.cpp */ = {isa = PBXFileReference; fileEncoding = 4; lastKnownFileType = sourcecode.cpp.cpp; name = main.cpp; path = source/main.cpp; sourceTree = "<group>"; };
		A96863301AE6FD0B004FE1FE /* MainPanel.cpp */ = {isa = PBXFileReference; fileEncoding = 4; lastKnownFileType = sourcecode.cpp.cpp; name = MainPanel.cpp; path = source/MainPanel.cpp; sourceTree = "<group>"; };
		A96863311AE6FD0B004FE1FE /* MainPanel.h */ = {isa = PBXFileReference; fileEncoding = 4; lastKnownFileType = sourcecode.c.h; name = MainPanel.h; path = source/MainPanel.h; sourceTree = "<group>"; };
		A96863321AE6FD0C004FE1FE /* MapDetailPanel.cpp */ = {isa = PBXFileReference; fileEncoding = 4; lastKnownFileType = sourcecode.cpp.cpp; name = MapDetailPanel.cpp; path = source/MapDetailPanel.cpp; sourceTree = "<group>"; };
		A96863331AE6FD0C004FE1FE /* MapDetailPanel.h */ = {isa = PBXFileReference; fileEncoding = 4; lastKnownFileType = sourcecode.c.h; name = MapDetailPanel.h; path = source/MapDetailPanel.h; sourceTree = "<group>"; };
		A96863341AE6FD0C004FE1FE /* MapPanel.cpp */ = {isa = PBXFileReference; fileEncoding = 4; lastKnownFileType = sourcecode.cpp.cpp; name = MapPanel.cpp; path = source/MapPanel.cpp; sourceTree = "<group>"; };
		A96863351AE6FD0C004FE1FE /* MapPanel.h */ = {isa = PBXFileReference; fileEncoding = 4; lastKnownFileType = sourcecode.c.h; name = MapPanel.h; path = source/MapPanel.h; sourceTree = "<group>"; };
		A96863361AE6FD0C004FE1FE /* Mask.cpp */ = {isa = PBXFileReference; fileEncoding = 4; lastKnownFileType = sourcecode.cpp.cpp; name = Mask.cpp; path = source/Mask.cpp; sourceTree = "<group>"; };
		A96863371AE6FD0C004FE1FE /* Mask.h */ = {isa = PBXFileReference; fileEncoding = 4; lastKnownFileType = sourcecode.c.h; name = Mask.h; path = source/Mask.h; sourceTree = "<group>"; };
		A96863381AE6FD0C004FE1FE /* MenuPanel.cpp */ = {isa = PBXFileReference; fileEncoding = 4; lastKnownFileType = sourcecode.cpp.cpp; name = MenuPanel.cpp; path = source/MenuPanel.cpp; sourceTree = "<group>"; };
		A96863391AE6FD0C004FE1FE /* MenuPanel.h */ = {isa = PBXFileReference; fileEncoding = 4; lastKnownFileType = sourcecode.c.h; name = MenuPanel.h; path = source/MenuPanel.h; sourceTree = "<group>"; };
		A968633A1AE6FD0C004FE1FE /* Messages.cpp */ = {isa = PBXFileReference; fileEncoding = 4; lastKnownFileType = sourcecode.cpp.cpp; name = Messages.cpp; path = source/Messages.cpp; sourceTree = "<group>"; };
		A968633B1AE6FD0C004FE1FE /* Messages.h */ = {isa = PBXFileReference; fileEncoding = 4; lastKnownFileType = sourcecode.c.h; name = Messages.h; path = source/Messages.h; sourceTree = "<group>"; };
		A968633C1AE6FD0C004FE1FE /* Mission.cpp */ = {isa = PBXFileReference; fileEncoding = 4; lastKnownFileType = sourcecode.cpp.cpp; name = Mission.cpp; path = source/Mission.cpp; sourceTree = "<group>"; };
		A968633D1AE6FD0C004FE1FE /* Mission.h */ = {isa = PBXFileReference; fileEncoding = 4; lastKnownFileType = sourcecode.c.h; name = Mission.h; path = source/Mission.h; sourceTree = "<group>"; };
		A968633E1AE6FD0C004FE1FE /* MissionAction.cpp */ = {isa = PBXFileReference; fileEncoding = 4; lastKnownFileType = sourcecode.cpp.cpp; name = MissionAction.cpp; path = source/MissionAction.cpp; sourceTree = "<group>"; };
		A968633F1AE6FD0C004FE1FE /* MissionAction.h */ = {isa = PBXFileReference; fileEncoding = 4; lastKnownFileType = sourcecode.c.h; name = MissionAction.h; path = source/MissionAction.h; sourceTree = "<group>"; };
		A96863401AE6FD0C004FE1FE /* MissionPanel.cpp */ = {isa = PBXFileReference; fileEncoding = 4; lastKnownFileType = sourcecode.cpp.cpp; name = MissionPanel.cpp; path = source/MissionPanel.cpp; sourceTree = "<group>"; };
		A96863411AE6FD0C004FE1FE /* MissionPanel.h */ = {isa = PBXFileReference; fileEncoding = 4; lastKnownFileType = sourcecode.c.h; name = MissionPanel.h; path = source/MissionPanel.h; sourceTree = "<group>"; };
		A96863421AE6FD0C004FE1FE /* Mortgage.cpp */ = {isa = PBXFileReference; fileEncoding = 4; lastKnownFileType = sourcecode.cpp.cpp; name = Mortgage.cpp; path = source/Mortgage.cpp; sourceTree = "<group>"; };
		A96863431AE6FD0C004FE1FE /* Mortgage.h */ = {isa = PBXFileReference; fileEncoding = 4; lastKnownFileType = sourcecode.c.h; name = Mortgage.h; path = source/Mortgage.h; sourceTree = "<group>"; };
		A96863441AE6FD0C004FE1FE /* NPC.cpp */ = {isa = PBXFileReference; fileEncoding = 4; lastKnownFileType = sourcecode.cpp.cpp; name = NPC.cpp; path = source/NPC.cpp; sourceTree = "<group>"; };
		A96863451AE6FD0C004FE1FE /* NPC.h */ = {isa = PBXFileReference; fileEncoding = 4; lastKnownFileType = sourcecode.c.h; name = NPC.h; path = source/NPC.h; sourceTree = "<group>"; };
		A96863461AE6FD0C004FE1FE /* Outfit.cpp */ = {isa = PBXFileReference; fileEncoding = 4; lastKnownFileType = sourcecode.cpp.cpp; name = Outfit.cpp; path = source/Outfit.cpp; sourceTree = "<group>"; };
		A96863471AE6FD0C004FE1FE /* Outfit.h */ = {isa = PBXFileReference; fileEncoding = 4; lastKnownFileType = sourcecode.c.h; name = Outfit.h; path = source/Outfit.h; sourceTree = "<group>"; };
		A96863481AE6FD0C004FE1FE /* OutfitInfoDisplay.cpp */ = {isa = PBXFileReference; fileEncoding = 4; lastKnownFileType = sourcecode.cpp.cpp; name = OutfitInfoDisplay.cpp; path = source/OutfitInfoDisplay.cpp; sourceTree = "<group>"; };
		A96863491AE6FD0C004FE1FE /* OutfitInfoDisplay.h */ = {isa = PBXFileReference; fileEncoding = 4; lastKnownFileType = sourcecode.c.h; name = OutfitInfoDisplay.h; path = source/OutfitInfoDisplay.h; sourceTree = "<group>"; };
		A968634A1AE6FD0C004FE1FE /* OutfitterPanel.cpp */ = {isa = PBXFileReference; fileEncoding = 4; lastKnownFileType = sourcecode.cpp.cpp; name = OutfitterPanel.cpp; path = source/OutfitterPanel.cpp; sourceTree = "<group>"; };
		A968634B1AE6FD0C004FE1FE /* OutfitterPanel.h */ = {isa = PBXFileReference; fileEncoding = 4; lastKnownFileType = sourcecode.c.h; name = OutfitterPanel.h; path = source/OutfitterPanel.h; sourceTree = "<group>"; };
		A968634C1AE6FD0C004FE1FE /* OutlineShader.cpp */ = {isa = PBXFileReference; fileEncoding = 4; lastKnownFileType = sourcecode.cpp.cpp; name = OutlineShader.cpp; path = source/OutlineShader.cpp; sourceTree = "<group>"; };
		A968634D1AE6FD0C004FE1FE /* OutlineShader.h */ = {isa = PBXFileReference; fileEncoding = 4; lastKnownFileType = sourcecode.c.h; name = OutlineShader.h; path = source/OutlineShader.h; sourceTree = "<group>"; };
		A968634E1AE6FD0C004FE1FE /* Panel.cpp */ = {isa = PBXFileReference; fileEncoding = 4; lastKnownFileType = sourcecode.cpp.cpp; name = Panel.cpp; path = source/Panel.cpp; sourceTree = "<group>"; };
		A968634F1AE6FD0C004FE1FE /* Panel.h */ = {isa = PBXFileReference; fileEncoding = 4; lastKnownFileType = sourcecode.c.h; name = Panel.h; path = source/Panel.h; sourceTree = "<group>"; };
		A96863501AE6FD0C004FE1FE /* Personality.cpp */ = {isa = PBXFileReference; fileEncoding = 4; lastKnownFileType = sourcecode.cpp.cpp; name = Personality.cpp; path = source/Personality.cpp; sourceTree = "<group>"; };
		A96863511AE6FD0C004FE1FE /* Personality.h */ = {isa = PBXFileReference; fileEncoding = 4; lastKnownFileType = sourcecode.c.h; name = Personality.h; path = source/Personality.h; sourceTree = "<group>"; };
		A96863521AE6FD0C004FE1FE /* Phrase.cpp */ = {isa = PBXFileReference; fileEncoding = 4; lastKnownFileType = sourcecode.cpp.cpp; name = Phrase.cpp; path = source/Phrase.cpp; sourceTree = "<group>"; };
		A96863531AE6FD0C004FE1FE /* Phrase.h */ = {isa = PBXFileReference; fileEncoding = 4; lastKnownFileType = sourcecode.c.h; name = Phrase.h; path = source/Phrase.h; sourceTree = "<group>"; };
		A96863541AE6FD0C004FE1FE /* pi.h */ = {isa = PBXFileReference; fileEncoding = 4; lastKnownFileType = sourcecode.c.h; name = pi.h; path = source/pi.h; sourceTree = "<group>"; };
		A96863551AE6FD0C004FE1FE /* Planet.cpp */ = {isa = PBXFileReference; fileEncoding = 4; lastKnownFileType = sourcecode.cpp.cpp; name = Planet.cpp; path = source/Planet.cpp; sourceTree = "<group>"; };
		A96863561AE6FD0C004FE1FE /* Planet.h */ = {isa = PBXFileReference; fileEncoding = 4; lastKnownFileType = sourcecode.c.h; name = Planet.h; path = source/Planet.h; sourceTree = "<group>"; };
		A96863571AE6FD0C004FE1FE /* PlanetPanel.cpp */ = {isa = PBXFileReference; fileEncoding = 4; lastKnownFileType = sourcecode.cpp.cpp; name = PlanetPanel.cpp; path = source/PlanetPanel.cpp; sourceTree = "<group>"; };
		A96863581AE6FD0C004FE1FE /* PlanetPanel.h */ = {isa = PBXFileReference; fileEncoding = 4; lastKnownFileType = sourcecode.c.h; name = PlanetPanel.h; path = source/PlanetPanel.h; sourceTree = "<group>"; };
		A96863591AE6FD0C004FE1FE /* PlayerInfo.cpp */ = {isa = PBXFileReference; fileEncoding = 4; lastKnownFileType = sourcecode.cpp.cpp; name = PlayerInfo.cpp; path = source/PlayerInfo.cpp; sourceTree = "<group>"; };
		A968635A1AE6FD0C004FE1FE /* PlayerInfo.h */ = {isa = PBXFileReference; fileEncoding = 4; lastKnownFileType = sourcecode.c.h; name = PlayerInfo.h; path = source/PlayerInfo.h; sourceTree = "<group>"; };
		A968635B1AE6FD0C004FE1FE /* Point.cpp */ = {isa = PBXFileReference; fileEncoding = 4; lastKnownFileType = sourcecode.cpp.cpp; name = Point.cpp; path = source/Point.cpp; sourceTree = "<group>"; };
		A968635C1AE6FD0C004FE1FE /* Point.h */ = {isa = PBXFileReference; fileEncoding = 4; lastKnownFileType = sourcecode.c.h; name = Point.h; path = source/Point.h; sourceTree = "<group>"; };
		A968635D1AE6FD0C004FE1FE /* PointerShader.cpp */ = {isa = PBXFileReference; fileEncoding = 4; lastKnownFileType = sourcecode.cpp.cpp; name = PointerShader.cpp; path = source/PointerShader.cpp; sourceTree = "<group>"; };
		A968635E1AE6FD0C004FE1FE /* PointerShader.h */ = {isa = PBXFileReference; fileEncoding = 4; lastKnownFileType = sourcecode.c.h; name = PointerShader.h; path = source/PointerShader.h; sourceTree = "<group>"; };
		A968635F1AE6FD0C004FE1FE /* Politics.cpp */ = {isa = PBXFileReference; fileEncoding = 4; lastKnownFileType = sourcecode.cpp.cpp; name = Politics.cpp; path = source/Politics.cpp; sourceTree = "<group>"; };
		A96863601AE6FD0C004FE1FE /* Politics.h */ = {isa = PBXFileReference; fileEncoding = 4; lastKnownFileType = sourcecode.c.h; name = Politics.h; path = source/Politics.h; sourceTree = "<group>"; };
		A96863611AE6FD0C004FE1FE /* Preferences.cpp */ = {isa = PBXFileReference; fileEncoding = 4; lastKnownFileType = sourcecode.cpp.cpp; name = Preferences.cpp; path = source/Preferences.cpp; sourceTree = "<group>"; };
		A96863621AE6FD0C004FE1FE /* Preferences.h */ = {isa = PBXFileReference; fileEncoding = 4; lastKnownFileType = sourcecode.c.h; name = Preferences.h; path = source/Preferences.h; sourceTree = "<group>"; };
		A96863631AE6FD0C004FE1FE /* PreferencesPanel.cpp */ = {isa = PBXFileReference; fileEncoding = 4; lastKnownFileType = sourcecode.cpp.cpp; name = PreferencesPanel.cpp; path = source/PreferencesPanel.cpp; sourceTree = "<group>"; };
		A96863641AE6FD0C004FE1FE /* PreferencesPanel.h */ = {isa = PBXFileReference; fileEncoding = 4; lastKnownFileType = sourcecode.c.h; name = PreferencesPanel.h; path = source/PreferencesPanel.h; sourceTree = "<group>"; };
		A96863651AE6FD0C004FE1FE /* Projectile.cpp */ = {isa = PBXFileReference; fileEncoding = 4; lastKnownFileType = sourcecode.cpp.cpp; name = Projectile.cpp; path = source/Projectile.cpp; sourceTree = "<group>"; };
		A96863661AE6FD0C004FE1FE /* Projectile.h */ = {isa = PBXFileReference; fileEncoding = 4; lastKnownFileType = sourcecode.c.h; name = Projectile.h; path = source/Projectile.h; sourceTree = "<group>"; };
		A96863671AE6FD0C004FE1FE /* Radar.cpp */ = {isa = PBXFileReference; fileEncoding = 4; lastKnownFileType = sourcecode.cpp.cpp; name = Radar.cpp; path = source/Radar.cpp; sourceTree = "<group>"; };
		A96863681AE6FD0C004FE1FE /* Radar.h */ = {isa = PBXFileReference; fileEncoding = 4; lastKnownFileType = sourcecode.c.h; name = Radar.h; path = source/Radar.h; sourceTree = "<group>"; };
		A96863691AE6FD0D004FE1FE /* Random.cpp */ = {isa = PBXFileReference; fileEncoding = 4; lastKnownFileType = sourcecode.cpp.cpp; name = Random.cpp; path = source/Random.cpp; sourceTree = "<group>"; };
		A968636A1AE6FD0D004FE1FE /* Random.h */ = {isa = PBXFileReference; fileEncoding = 4; lastKnownFileType = sourcecode.c.h; name = Random.h; path = source/Random.h; sourceTree = "<group>"; };
		A968636B1AE6FD0D004FE1FE /* RingShader.cpp */ = {isa = PBXFileReference; fileEncoding = 4; lastKnownFileType = sourcecode.cpp.cpp; name = RingShader.cpp; path = source/RingShader.cpp; sourceTree = "<group>"; };
		A968636C1AE6FD0D004FE1FE /* RingShader.h */ = {isa = PBXFileReference; fileEncoding = 4; lastKnownFileType = sourcecode.c.h; name = RingShader.h; path = source/RingShader.h; sourceTree = "<group>"; };
		A968636D1AE6FD0D004FE1FE /* Sale.h */ = {isa = PBXFileReference; fileEncoding = 4; lastKnownFileType = sourcecode.c.h; name = Sale.h; path = source/Sale.h; sourceTree = "<group>"; };
		A968636E1AE6FD0D004FE1FE /* SavedGame.cpp */ = {isa = PBXFileReference; fileEncoding = 4; lastKnownFileType = sourcecode.cpp.cpp; name = SavedGame.cpp; path = source/SavedGame.cpp; sourceTree = "<group>"; };
		A968636F1AE6FD0D004FE1FE /* SavedGame.h */ = {isa = PBXFileReference; fileEncoding = 4; lastKnownFileType = sourcecode.c.h; name = SavedGame.h; path = source/SavedGame.h; sourceTree = "<group>"; };
		A96863701AE6FD0D004FE1FE /* Screen.cpp */ = {isa = PBXFileReference; fileEncoding = 4; lastKnownFileType = sourcecode.cpp.cpp; name = Screen.cpp; path = source/Screen.cpp; sourceTree = "<group>"; };
		A96863711AE6FD0D004FE1FE /* Screen.h */ = {isa = PBXFileReference; fileEncoding = 4; lastKnownFileType = sourcecode.c.h; name = Screen.h; path = source/Screen.h; sourceTree = "<group>"; };
		A96863721AE6FD0D004FE1FE /* Set.h */ = {isa = PBXFileReference; fileEncoding = 4; lastKnownFileType = sourcecode.c.h; name = Set.h; path = source/Set.h; sourceTree = "<group>"; };
		A96863731AE6FD0D004FE1FE /* Shader.cpp */ = {isa = PBXFileReference; fileEncoding = 4; lastKnownFileType = sourcecode.cpp.cpp; name = Shader.cpp; path = source/Shader.cpp; sourceTree = "<group>"; };
		A96863741AE6FD0D004FE1FE /* Shader.h */ = {isa = PBXFileReference; fileEncoding = 4; lastKnownFileType = sourcecode.c.h; name = Shader.h; path = source/Shader.h; sourceTree = "<group>"; };
		A96863751AE6FD0D004FE1FE /* shift.h */ = {isa = PBXFileReference; fileEncoding = 4; lastKnownFileType = sourcecode.c.h; name = shift.h; path = source/shift.h; sourceTree = "<group>"; };
		A96863761AE6FD0D004FE1FE /* Ship.cpp */ = {isa = PBXFileReference; fileEncoding = 4; lastKnownFileType = sourcecode.cpp.cpp; name = Ship.cpp; path = source/Ship.cpp; sourceTree = "<group>"; };
		A96863771AE6FD0D004FE1FE /* Ship.h */ = {isa = PBXFileReference; fileEncoding = 4; lastKnownFileType = sourcecode.c.h; name = Ship.h; path = source/Ship.h; sourceTree = "<group>"; };
		A96863781AE6FD0D004FE1FE /* ShipEvent.cpp */ = {isa = PBXFileReference; fileEncoding = 4; lastKnownFileType = sourcecode.cpp.cpp; name = ShipEvent.cpp; path = source/ShipEvent.cpp; sourceTree = "<group>"; };
		A96863791AE6FD0D004FE1FE /* ShipEvent.h */ = {isa = PBXFileReference; fileEncoding = 4; lastKnownFileType = sourcecode.c.h; name = ShipEvent.h; path = source/ShipEvent.h; sourceTree = "<group>"; };
		A968637A1AE6FD0D004FE1FE /* ShipInfoDisplay.cpp */ = {isa = PBXFileReference; fileEncoding = 4; lastKnownFileType = sourcecode.cpp.cpp; name = ShipInfoDisplay.cpp; path = source/ShipInfoDisplay.cpp; sourceTree = "<group>"; };
		A968637B1AE6FD0D004FE1FE /* ShipInfoDisplay.h */ = {isa = PBXFileReference; fileEncoding = 4; lastKnownFileType = sourcecode.c.h; name = ShipInfoDisplay.h; path = source/ShipInfoDisplay.h; sourceTree = "<group>"; };
		A968637C1AE6FD0D004FE1FE /* ShipyardPanel.cpp */ = {isa = PBXFileReference; fileEncoding = 4; lastKnownFileType = sourcecode.cpp.cpp; name = ShipyardPanel.cpp; path = source/ShipyardPanel.cpp; sourceTree = "<group>"; };
		A968637D1AE6FD0D004FE1FE /* ShipyardPanel.h */ = {isa = PBXFileReference; fileEncoding = 4; lastKnownFileType = sourcecode.c.h; name = ShipyardPanel.h; path = source/ShipyardPanel.h; sourceTree = "<group>"; };
		A968637E1AE6FD0D004FE1FE /* ShopPanel.cpp */ = {isa = PBXFileReference; fileEncoding = 4; lastKnownFileType = sourcecode.cpp.cpp; name = ShopPanel.cpp; path = source/ShopPanel.cpp; sourceTree = "<group>"; };
		A968637F1AE6FD0D004FE1FE /* ShopPanel.h */ = {isa = PBXFileReference; fileEncoding = 4; lastKnownFileType = sourcecode.c.h; name = ShopPanel.h; path = source/ShopPanel.h; sourceTree = "<group>"; };
		A96863801AE6FD0D004FE1FE /* Sound.cpp */ = {isa = PBXFileReference; fileEncoding = 4; lastKnownFileType = sourcecode.cpp.cpp; name = Sound.cpp; path = source/Sound.cpp; sourceTree = "<group>"; };
		A96863811AE6FD0D004FE1FE /* Sound.h */ = {isa = PBXFileReference; fileEncoding = 4; lastKnownFileType = sourcecode.c.h; name = Sound.h; path = source/Sound.h; sourceTree = "<group>"; };
		A96863821AE6FD0D004FE1FE /* SpaceportPanel.cpp */ = {isa = PBXFileReference; fileEncoding = 4; lastKnownFileType = sourcecode.cpp.cpp; name = SpaceportPanel.cpp; path = source/SpaceportPanel.cpp; sourceTree = "<group>"; };
		A96863831AE6FD0D004FE1FE /* SpaceportPanel.h */ = {isa = PBXFileReference; fileEncoding = 4; lastKnownFileType = sourcecode.c.h; name = SpaceportPanel.h; path = source/SpaceportPanel.h; sourceTree = "<group>"; };
		A96863841AE6FD0D004FE1FE /* Sprite.cpp */ = {isa = PBXFileReference; fileEncoding = 4; lastKnownFileType = sourcecode.cpp.cpp; name = Sprite.cpp; path = source/Sprite.cpp; sourceTree = "<group>"; };
		A96863851AE6FD0D004FE1FE /* Sprite.h */ = {isa = PBXFileReference; fileEncoding = 4; lastKnownFileType = sourcecode.c.h; name = Sprite.h; path = source/Sprite.h; sourceTree = "<group>"; };
		A96863861AE6FD0D004FE1FE /* SpriteQueue.cpp */ = {isa = PBXFileReference; fileEncoding = 4; lastKnownFileType = sourcecode.cpp.cpp; name = SpriteQueue.cpp; path = source/SpriteQueue.cpp; sourceTree = "<group>"; };
		A96863871AE6FD0D004FE1FE /* SpriteQueue.h */ = {isa = PBXFileReference; fileEncoding = 4; lastKnownFileType = sourcecode.c.h; name = SpriteQueue.h; path = source/SpriteQueue.h; sourceTree = "<group>"; };
		A96863881AE6FD0D004FE1FE /* SpriteSet.cpp */ = {isa = PBXFileReference; fileEncoding = 4; lastKnownFileType = sourcecode.cpp.cpp; name = SpriteSet.cpp; path = source/SpriteSet.cpp; sourceTree = "<group>"; };
		A96863891AE6FD0D004FE1FE /* SpriteSet.h */ = {isa = PBXFileReference; fileEncoding = 4; lastKnownFileType = sourcecode.c.h; name = SpriteSet.h; path = source/SpriteSet.h; sourceTree = "<group>"; };
		A968638A1AE6FD0D004FE1FE /* SpriteShader.cpp */ = {isa = PBXFileReference; fileEncoding = 4; lastKnownFileType = sourcecode.cpp.cpp; name = SpriteShader.cpp; path = source/SpriteShader.cpp; sourceTree = "<group>"; };
		A968638B1AE6FD0D004FE1FE /* SpriteShader.h */ = {isa = PBXFileReference; fileEncoding = 4; lastKnownFileType = sourcecode.c.h; name = SpriteShader.h; path = source/SpriteShader.h; sourceTree = "<group>"; };
		A968638C1AE6FD0D004FE1FE /* StarField.cpp */ = {isa = PBXFileReference; fileEncoding = 4; lastKnownFileType = sourcecode.cpp.cpp; name = StarField.cpp; path = source/StarField.cpp; sourceTree = "<group>"; };
		A968638D1AE6FD0D004FE1FE /* StarField.h */ = {isa = PBXFileReference; fileEncoding = 4; lastKnownFileType = sourcecode.c.h; name = StarField.h; path = source/StarField.h; sourceTree = "<group>"; };
		A968638E1AE6FD0D004FE1FE /* StartConditions.cpp */ = {isa = PBXFileReference; fileEncoding = 4; lastKnownFileType = sourcecode.cpp.cpp; name = StartConditions.cpp; path = source/StartConditions.cpp; sourceTree = "<group>"; };
		A968638F1AE6FD0D004FE1FE /* StartConditions.h */ = {isa = PBXFileReference; fileEncoding = 4; lastKnownFileType = sourcecode.c.h; name = StartConditions.h; path = source/StartConditions.h; sourceTree = "<group>"; };
		A96863901AE6FD0D004FE1FE /* StellarObject.cpp */ = {isa = PBXFileReference; fileEncoding = 4; lastKnownFileType = sourcecode.cpp.cpp; name = StellarObject.cpp; path = source/StellarObject.cpp; sourceTree = "<group>"; };
		A96863911AE6FD0D004FE1FE /* StellarObject.h */ = {isa = PBXFileReference; fileEncoding = 4; lastKnownFileType = sourcecode.c.h; name = StellarObject.h; path = source/StellarObject.h; sourceTree = "<group>"; };
		A96863921AE6FD0D004FE1FE /* System.cpp */ = {isa = PBXFileReference; fileEncoding = 4; lastKnownFileType = sourcecode.cpp.cpp; name = System.cpp; path = source/System.cpp; sourceTree = "<group>"; };
		A96863931AE6FD0D004FE1FE /* System.h */ = {isa = PBXFileReference; fileEncoding = 4; lastKnownFileType = sourcecode.c.h; name = System.h; path = source/System.h; sourceTree = "<group>"; };
		A96863941AE6FD0D004FE1FE /* Table.cpp */ = {isa = PBXFileReference; fileEncoding = 4; lastKnownFileType = sourcecode.cpp.cpp; name = Table.cpp; path = source/Table.cpp; sourceTree = "<group>"; };
		A96863951AE6FD0D004FE1FE /* Table.h */ = {isa = PBXFileReference; fileEncoding = 4; lastKnownFileType = sourcecode.c.h; name = Table.h; path = source/Table.h; sourceTree = "<group>"; };
		A96863961AE6FD0D004FE1FE /* Trade.cpp */ = {isa = PBXFileReference; fileEncoding = 4; lastKnownFileType = sourcecode.cpp.cpp; name = Trade.cpp; path = source/Trade.cpp; sourceTree = "<group>"; };
		A96863971AE6FD0D004FE1FE /* Trade.h */ = {isa = PBXFileReference; fileEncoding = 4; lastKnownFileType = sourcecode.c.h; name = Trade.h; path = source/Trade.h; sourceTree = "<group>"; };
		A96863981AE6FD0D004FE1FE /* TradingPanel.cpp */ = {isa = PBXFileReference; fileEncoding = 4; lastKnownFileType = sourcecode.cpp.cpp; name = TradingPanel.cpp; path = source/TradingPanel.cpp; sourceTree = "<group>"; };
		A96863991AE6FD0D004FE1FE /* TradingPanel.h */ = {isa = PBXFileReference; fileEncoding = 4; lastKnownFileType = sourcecode.c.h; name = TradingPanel.h; path = source/TradingPanel.h; sourceTree = "<group>"; };
		A968639A1AE6FD0D004FE1FE /* UI.cpp */ = {isa = PBXFileReference; fileEncoding = 4; lastKnownFileType = sourcecode.cpp.cpp; name = UI.cpp; path = source/UI.cpp; sourceTree = "<group>"; };
		A968639B1AE6FD0D004FE1FE /* UI.h */ = {isa = PBXFileReference; fileEncoding = 4; lastKnownFileType = sourcecode.c.h; name = UI.h; path = source/UI.h; sourceTree = "<group>"; };
		A968639C1AE6FD0D004FE1FE /* Weapon.cpp */ = {isa = PBXFileReference; fileEncoding = 4; lastKnownFileType = sourcecode.cpp.cpp; name = Weapon.cpp; path = source/Weapon.cpp; sourceTree = "<group>"; };
		A968639D1AE6FD0D004FE1FE /* Weapon.h */ = {isa = PBXFileReference; fileEncoding = 4; lastKnownFileType = sourcecode.c.h; name = Weapon.h; path = source/Weapon.h; sourceTree = "<group>"; };
		A97C24E81B17BE35007DDFA1 /* MapOutfitterPanel.cpp */ = {isa = PBXFileReference; fileEncoding = 4; lastKnownFileType = sourcecode.cpp.cpp; name = MapOutfitterPanel.cpp; path = source/MapOutfitterPanel.cpp; sourceTree = "<group>"; };
		A97C24E91B17BE35007DDFA1 /* MapOutfitterPanel.h */ = {isa = PBXFileReference; fileEncoding = 4; lastKnownFileType = sourcecode.c.h; name = MapOutfitterPanel.h; path = source/MapOutfitterPanel.h; sourceTree = "<group>"; };
		A97C24EB1B17BE3C007DDFA1 /* MapShipyardPanel.cpp */ = {isa = PBXFileReference; fileEncoding = 4; lastKnownFileType = sourcecode.cpp.cpp; name = MapShipyardPanel.cpp; path = source/MapShipyardPanel.cpp; sourceTree = "<group>"; };
		A97C24EC1B17BE3C007DDFA1 /* MapShipyardPanel.h */ = {isa = PBXFileReference; fileEncoding = 4; lastKnownFileType = sourcecode.c.h; name = MapShipyardPanel.h; path = source/MapShipyardPanel.h; sourceTree = "<group>"; };
		A98150801EA9634A00428AD6 /* ShipInfoPanel.cpp */ = {isa = PBXFileReference; fileEncoding = 4; lastKnownFileType = sourcecode.cpp.cpp; name = ShipInfoPanel.cpp; path = source/ShipInfoPanel.cpp; sourceTree = "<group>"; };
		A98150811EA9634A00428AD6 /* ShipInfoPanel.h */ = {isa = PBXFileReference; fileEncoding = 4; lastKnownFileType = sourcecode.c.h; name = ShipInfoPanel.h; path = source/ShipInfoPanel.h; sourceTree = "<group>"; };
		A98150831EA9635D00428AD6 /* PlayerInfoPanel.cpp */ = {isa = PBXFileReference; fileEncoding = 4; lastKnownFileType = sourcecode.cpp.cpp; name = PlayerInfoPanel.cpp; path = source/PlayerInfoPanel.cpp; sourceTree = "<group>"; };
		A98150841EA9635D00428AD6 /* PlayerInfoPanel.h */ = {isa = PBXFileReference; fileEncoding = 4; lastKnownFileType = sourcecode.c.h; name = PlayerInfoPanel.h; path = source/PlayerInfoPanel.h; sourceTree = "<group>"; };
		A99F7A4F195DF3E8002C30B8 /* Images.xcassets */ = {isa = PBXFileReference; lastKnownFileType = folder.assetcatalog; name = Images.xcassets; path = XCode/Images.xcassets; sourceTree = SOURCE_ROOT; };
		A99F7A51195DF3F9002C30B8 /* EndlessSky-Info.plist */ = {isa = PBXFileReference; fileEncoding = 4; lastKnownFileType = text.plist.xml; name = "EndlessSky-Info.plist"; path = "XCode/EndlessSky-Info.plist"; sourceTree = SOURCE_ROOT; };
		A99F7A6F195DF44B002C30B8 /* credits.txt */ = {isa = PBXFileReference; fileEncoding = 4; lastKnownFileType = text; path = credits.txt; sourceTree = "<group>"; };
		A99F7A94195DF44B002C30B8 /* keys.txt */ = {isa = PBXFileReference; fileEncoding = 4; lastKnownFileType = text; path = keys.txt; sourceTree = "<group>"; };
		A99F7A95195DF44B002C30B8 /* license.txt */ = {isa = PBXFileReference; fileEncoding = 4; lastKnownFileType = text; path = license.txt; sourceTree = "<group>"; };
		A99F7B32195DF45E002C30B8 /* data */ = {isa = PBXFileReference; lastKnownFileType = folder; path = data; sourceTree = "<group>"; };
		A99F7B33195DF45E002C30B8 /* images */ = {isa = PBXFileReference; lastKnownFileType = folder; path = images; sourceTree = "<group>"; };
		A9A5297319996C9F002D7C35 /* sounds */ = {isa = PBXFileReference; lastKnownFileType = folder; path = sounds; sourceTree = "<group>"; };
		A9A5297519996CC3002D7C35 /* OpenAL.framework */ = {isa = PBXFileReference; lastKnownFileType = wrapper.framework; name = OpenAL.framework; path = System/Library/Frameworks/OpenAL.framework; sourceTree = SDKROOT; };
		A9B99D001C616AD000BE7C2E /* ItemInfoDisplay.cpp */ = {isa = PBXFileReference; fileEncoding = 4; lastKnownFileType = sourcecode.cpp.cpp; name = ItemInfoDisplay.cpp; path = source/ItemInfoDisplay.cpp; sourceTree = "<group>"; };
		A9B99D011C616AD000BE7C2E /* ItemInfoDisplay.h */ = {isa = PBXFileReference; fileEncoding = 4; lastKnownFileType = sourcecode.c.h; name = ItemInfoDisplay.h; path = source/ItemInfoDisplay.h; sourceTree = "<group>"; };
		A9B99D031C616AF200BE7C2E /* MapSalesPanel.cpp */ = {isa = PBXFileReference; fileEncoding = 4; lastKnownFileType = sourcecode.cpp.cpp; name = MapSalesPanel.cpp; path = source/MapSalesPanel.cpp; sourceTree = "<group>"; };
		A9B99D041C616AF200BE7C2E /* MapSalesPanel.h */ = {isa = PBXFileReference; fileEncoding = 4; lastKnownFileType = sourcecode.c.h; name = MapSalesPanel.h; path = source/MapSalesPanel.h; sourceTree = "<group>"; };
		A9BDFB521E00B8AA00A6B27E /* Music.cpp */ = {isa = PBXFileReference; fileEncoding = 4; lastKnownFileType = sourcecode.cpp.cpp; name = Music.cpp; path = source/Music.cpp; sourceTree = "<group>"; };
		A9BDFB531E00B8AA00A6B27E /* Music.h */ = {isa = PBXFileReference; fileEncoding = 4; lastKnownFileType = sourcecode.c.h; name = Music.h; path = source/Music.h; sourceTree = "<group>"; };
		A9BDFB551E00B94700A6B27E /* libmad.0.dylib */ = {isa = PBXFileReference; lastKnownFileType = "compiled.mach-o.dylib"; name = libmad.0.dylib; path = /usr/local/lib/libmad.0.dylib; sourceTree = "<absolute>"; };
		A9C70E0E1C0E5B51000B3D14 /* File.cpp */ = {isa = PBXFileReference; fileEncoding = 4; lastKnownFileType = sourcecode.cpp.cpp; name = File.cpp; path = source/File.cpp; sourceTree = "<group>"; };
		A9C70E0F1C0E5B51000B3D14 /* File.h */ = {isa = PBXFileReference; fileEncoding = 4; lastKnownFileType = sourcecode.c.h; name = File.h; path = source/File.h; sourceTree = "<group>"; };
		A9CC52691950C9F6004E4E22 /* Endless Sky.app */ = {isa = PBXFileReference; explicitFileType = wrapper.application; includeInIndex = 0; path = "Endless Sky.app"; sourceTree = BUILT_PRODUCTS_DIR; };
		A9CC526C1950C9F6004E4E22 /* Cocoa.framework */ = {isa = PBXFileReference; lastKnownFileType = wrapper.framework; name = Cocoa.framework; path = System/Library/Frameworks/Cocoa.framework; sourceTree = SDKROOT; };
		A9CC526F1950C9F6004E4E22 /* AppKit.framework */ = {isa = PBXFileReference; lastKnownFileType = wrapper.framework; name = AppKit.framework; path = System/Library/Frameworks/AppKit.framework; sourceTree = SDKROOT; };
		A9CC52701950C9F6004E4E22 /* CoreData.framework */ = {isa = PBXFileReference; lastKnownFileType = wrapper.framework; name = CoreData.framework; path = System/Library/Frameworks/CoreData.framework; sourceTree = SDKROOT; };
		A9CC52711950C9F6004E4E22 /* Foundation.framework */ = {isa = PBXFileReference; lastKnownFileType = wrapper.framework; name = Foundation.framework; path = System/Library/Frameworks/Foundation.framework; sourceTree = SDKROOT; };
		A9D40D19195DFAA60086EE52 /* OpenGL.framework */ = {isa = PBXFileReference; lastKnownFileType = wrapper.framework; name = OpenGL.framework; path = System/Library/Frameworks/OpenGL.framework; sourceTree = SDKROOT; };
		B59015FA21ED2DD100799178 /* libpangocairo-1.0.0.dylib */ = {isa = PBXFileReference; lastKnownFileType = "compiled.mach-o.dylib"; name = "libpangocairo-1.0.0.dylib"; path = "/usr/local/lib/libpangocairo-1.0.0.dylib"; sourceTree = "<absolute>"; };
		B59015FF21ED2EC400799178 /* libpango-1.0.0.dylib */ = {isa = PBXFileReference; lastKnownFileType = "compiled.mach-o.dylib"; name = "libpango-1.0.0.dylib"; path = "/usr/local/lib/libpango-1.0.0.dylib"; sourceTree = "<absolute>"; };
		B590160221ED330400799178 /* libglib-2.0.0.dylib */ = {isa = PBXFileReference; lastKnownFileType = "compiled.mach-o.dylib"; name = "libglib-2.0.0.dylib"; path = "/usr/local/lib/libglib-2.0.0.dylib"; sourceTree = "<absolute>"; };
		B590160521ED3D0C00799178 /* libcairo.2.dylib */ = {isa = PBXFileReference; lastKnownFileType = "compiled.mach-o.dylib"; name = libcairo.2.dylib; path = /usr/local/lib/libcairo.2.dylib; sourceTree = "<absolute>"; };
		B590160821ED3F7900799178 /* libfontconfig.1.dylib */ = {isa = PBXFileReference; lastKnownFileType = "compiled.mach-o.dylib"; name = libfontconfig.1.dylib; path = /usr/local/lib/libfontconfig.1.dylib; sourceTree = "<absolute>"; };
		B590160B21ED43EB00799178 /* libgobject-2.0.0.dylib */ = {isa = PBXFileReference; lastKnownFileType = "compiled.mach-o.dylib"; name = "libgobject-2.0.0.dylib"; path = "/usr/local/lib/libgobject-2.0.0.dylib"; sourceTree = "<absolute>"; };
		B590160E21ED49F200799178 /* Cache.h */ = {isa = PBXFileReference; fileEncoding = 4; lastKnownFileType = sourcecode.c.h; name = Cache.h; path = source/Cache.h; sourceTree = "<group>"; };
		B590160F21ED49F200799178 /* Cache.cpp */ = {isa = PBXFileReference; fileEncoding = 4; lastKnownFileType = sourcecode.cpp.cpp; name = Cache.cpp; path = source/Cache.cpp; sourceTree = "<group>"; };
		B590161121ED4A0E00799178 /* Utf8.cpp */ = {isa = PBXFileReference; fileEncoding = 4; lastKnownFileType = sourcecode.cpp.cpp; name = Utf8.cpp; path = source/Utf8.cpp; sourceTree = "<group>"; };
		B590161221ED4A0F00799178 /* Utf8.h */ = {isa = PBXFileReference; fileEncoding = 4; lastKnownFileType = sourcecode.c.h; name = Utf8.h; path = source/Utf8.h; sourceTree = "<group>"; };
		B55C239B2303CE8A005C1A14 /* GameWindow.cpp */ = {isa = PBXFileReference; fileEncoding = 4; lastKnownFileType = sourcecode.cpp.cpp; name = GameWindow.cpp; path = source/GameWindow.cpp; sourceTree = "<group>"; };
		B55C239C2303CE8A005C1A14 /* GameWindow.h */ = {isa = PBXFileReference; fileEncoding = 4; lastKnownFileType = sourcecode.c.h; name = GameWindow.h; path = source/GameWindow.h; sourceTree = "<group>"; };
		B5DDA6922001B7F600DBA76A /* News.cpp */ = {isa = PBXFileReference; fileEncoding = 4; lastKnownFileType = sourcecode.cpp.cpp; name = News.cpp; path = source/News.cpp; sourceTree = "<group>"; };
		B5DDA6932001B7F600DBA76A /* News.h */ = {isa = PBXFileReference; fileEncoding = 4; lastKnownFileType = sourcecode.c.h; name = News.h; path = source/News.h; sourceTree = "<group>"; };
		C49D4EA08DF168A83B1C7B07 /* Hazard.cpp */ = {isa = PBXFileReference; fileEncoding = 4; lastKnownFileType = sourcecode.cpp.cpp; name = Hazard.cpp; path = source/Hazard.cpp; sourceTree = "<group>"; };
		DF8D57DF1FC25842001525DA /* Dictionary.cpp */ = {isa = PBXFileReference; fileEncoding = 4; lastKnownFileType = sourcecode.cpp.cpp; name = Dictionary.cpp; path = source/Dictionary.cpp; sourceTree = "<group>"; };
		DF8D57E01FC25842001525DA /* Dictionary.h */ = {isa = PBXFileReference; fileEncoding = 4; lastKnownFileType = sourcecode.c.h; name = Dictionary.h; path = source/Dictionary.h; sourceTree = "<group>"; };
		DF8D57E21FC25889001525DA /* Visual.cpp */ = {isa = PBXFileReference; fileEncoding = 4; lastKnownFileType = sourcecode.cpp.cpp; name = Visual.cpp; path = source/Visual.cpp; sourceTree = "<group>"; };
		DF8D57E31FC25889001525DA /* Visual.h */ = {isa = PBXFileReference; fileEncoding = 4; lastKnownFileType = sourcecode.c.h; name = Visual.h; path = source/Visual.h; sourceTree = "<group>"; };
		DFAAE2A21FD4A25C0072C0A8 /* BatchDrawList.cpp */ = {isa = PBXFileReference; fileEncoding = 4; lastKnownFileType = sourcecode.cpp.cpp; name = BatchDrawList.cpp; path = source/BatchDrawList.cpp; sourceTree = "<group>"; };
		DFAAE2A31FD4A25C0072C0A8 /* BatchDrawList.h */ = {isa = PBXFileReference; fileEncoding = 4; lastKnownFileType = sourcecode.c.h; name = BatchDrawList.h; path = source/BatchDrawList.h; sourceTree = "<group>"; };
		DFAAE2A41FD4A25C0072C0A8 /* BatchShader.cpp */ = {isa = PBXFileReference; fileEncoding = 4; lastKnownFileType = sourcecode.cpp.cpp; name = BatchShader.cpp; path = source/BatchShader.cpp; sourceTree = "<group>"; };
		DFAAE2A51FD4A25C0072C0A8 /* BatchShader.h */ = {isa = PBXFileReference; fileEncoding = 4; lastKnownFileType = sourcecode.c.h; name = BatchShader.h; path = source/BatchShader.h; sourceTree = "<group>"; };
		DFAAE2A81FD4A27B0072C0A8 /* ImageSet.cpp */ = {isa = PBXFileReference; fileEncoding = 4; lastKnownFileType = sourcecode.cpp.cpp; name = ImageSet.cpp; path = source/ImageSet.cpp; sourceTree = "<group>"; };
		DFAAE2A91FD4A27B0072C0A8 /* ImageSet.h */ = {isa = PBXFileReference; fileEncoding = 4; lastKnownFileType = sourcecode.c.h; name = ImageSet.h; path = source/ImageSet.h; sourceTree = "<group>"; };
		F8C14CFB89472482F77C051D /* Weather.h */ = {isa = PBXFileReference; fileEncoding = 4; lastKnownFileType = sourcecode.c.h; name = Weather.h; path = source/Weather.h; sourceTree = "<group>"; };
/* End PBXFileReference section */

/* Begin PBXFrameworksBuildPhase section */
		A9CC52661950C9F6004E4E22 /* Frameworks */ = {
			isa = PBXFrameworksBuildPhase;
			buildActionMask = 2147483647;
			files = (
<<<<<<< HEAD
				B590160C21ED43EB00799178 /* libgobject-2.0.0.dylib in Frameworks */,
				B590160921ED3F7900799178 /* libfontconfig.1.dylib in Frameworks */,
				B590160621ED3D0C00799178 /* libcairo.2.dylib in Frameworks */,
				B590160321ED330400799178 /* libglib-2.0.0.dylib in Frameworks */,
				B590160021ED2EC400799178 /* libpango-1.0.0.dylib in Frameworks */,
				B59015FB21ED2DD100799178 /* libpangocairo-1.0.0.dylib in Frameworks */,
				A9BDFB561E00B94700A6B27E /* libmad.0.2.1.dylib in Frameworks */,
=======
				A9BDFB561E00B94700A6B27E /* libmad.0.dylib in Frameworks */,
>>>>>>> 90132115
				A9A5297619996CC3002D7C35 /* OpenAL.framework in Frameworks */,
				4C2DEF56201B8FAE0062315E /* libSDL2-2.0.0.dylib in Frameworks */,
				A9D40D1A195DFAA60086EE52 /* OpenGL.framework in Frameworks */,
				A93931FB1988135200C2A87B /* libturbojpeg.0.dylib in Frameworks */,
				A93931FD1988136B00C2A87B /* libpng16.16.dylib in Frameworks */,
				A9CC526D1950C9F6004E4E22 /* Cocoa.framework in Frameworks */,
			);
			runOnlyForDeploymentPostprocessing = 0;
		};
/* End PBXFrameworksBuildPhase section */

/* Begin PBXGroup section */
		654D33611BE92C9200D1E5AB /* source */ = {
			isa = PBXGroup;
			children = (
				A96862CD1AE6FD0A004FE1FE /* Account.cpp */,
				A96862CE1AE6FD0A004FE1FE /* Account.h */,
				A96862CF1AE6FD0A004FE1FE /* AI.cpp */,
				A96862D01AE6FD0A004FE1FE /* AI.h */,
				A96862D11AE6FD0A004FE1FE /* Angle.cpp */,
				A96862D21AE6FD0A004FE1FE /* Angle.h */,
				A96862D51AE6FD0A004FE1FE /* Armament.cpp */,
				A96862D61AE6FD0A004FE1FE /* Armament.h */,
				A96862D71AE6FD0A004FE1FE /* AsteroidField.cpp */,
				A96862D81AE6FD0A004FE1FE /* AsteroidField.h */,
				A96862D91AE6FD0A004FE1FE /* Audio.cpp */,
				A96862DA1AE6FD0A004FE1FE /* Audio.h */,
				A96862DB1AE6FD0A004FE1FE /* BankPanel.cpp */,
				A96862DC1AE6FD0A004FE1FE /* BankPanel.h */,
				DFAAE2A21FD4A25C0072C0A8 /* BatchDrawList.cpp */,
				DFAAE2A31FD4A25C0072C0A8 /* BatchDrawList.h */,
				DFAAE2A41FD4A25C0072C0A8 /* BatchShader.cpp */,
				DFAAE2A51FD4A25C0072C0A8 /* BatchShader.h */,
				A96862DF1AE6FD0A004FE1FE /* BoardingPanel.cpp */,
				A96862E01AE6FD0A004FE1FE /* BoardingPanel.h */,
				6245F8231D301C7400A7A094 /* Body.cpp */,
				6245F8241D301C7400A7A094 /* Body.h */,
				B590160F21ED49F200799178 /* Cache.cpp */,
				B590160E21ED49F200799178 /* Cache.h */,
				A96862E11AE6FD0A004FE1FE /* CaptureOdds.cpp */,
				A96862E21AE6FD0A004FE1FE /* CaptureOdds.h */,
				A96862E31AE6FD0A004FE1FE /* CargoHold.cpp */,
				A96862E41AE6FD0A004FE1FE /* CargoHold.h */,
				A96862E51AE6FD0A004FE1FE /* ClickZone.h */,
				6A5716311E25BE6F00585EB2 /* CollisionSet.cpp */,
				6A5716321E25BE6F00585EB2 /* CollisionSet.h */,
				A96862E61AE6FD0A004FE1FE /* Color.cpp */,
				A96862E71AE6FD0A004FE1FE /* Color.h */,
				A96862E81AE6FD0A004FE1FE /* Command.cpp */,
				A96862E91AE6FD0A004FE1FE /* Command.h */,
				A96862EA1AE6FD0A004FE1FE /* ConditionSet.cpp */,
				A96862EB1AE6FD0A004FE1FE /* ConditionSet.h */,
				A96862EC1AE6FD0A004FE1FE /* Conversation.cpp */,
				A96862ED1AE6FD0A004FE1FE /* Conversation.h */,
				A96862EE1AE6FD0A004FE1FE /* ConversationPanel.cpp */,
				A96862EF1AE6FD0A004FE1FE /* ConversationPanel.h */,
				A96862F01AE6FD0A004FE1FE /* DataFile.cpp */,
				A96862F11AE6FD0A004FE1FE /* DataFile.h */,
				A96862F21AE6FD0A004FE1FE /* DataNode.cpp */,
				A96862F31AE6FD0A004FE1FE /* DataNode.h */,
				A96862F41AE6FD0A004FE1FE /* DataWriter.cpp */,
				A96862F51AE6FD0A004FE1FE /* DataWriter.h */,
				A96862F61AE6FD0A004FE1FE /* Date.cpp */,
				A96862F71AE6FD0A004FE1FE /* Date.h */,
				5155CD711DBB9FF900EF090B /* Depreciation.cpp */,
				5155CD721DBB9FF900EF090B /* Depreciation.h */,
				A96862F81AE6FD0A004FE1FE /* Dialog.cpp */,
				A96862F91AE6FD0B004FE1FE /* Dialog.h */,
				DF8D57DF1FC25842001525DA /* Dictionary.cpp */,
				DF8D57E01FC25842001525DA /* Dictionary.h */,
				A96862FA1AE6FD0B004FE1FE /* DistanceMap.cpp */,
				A96862FB1AE6FD0B004FE1FE /* DistanceMap.h */,
				A96862FE1AE6FD0B004FE1FE /* DrawList.cpp */,
				A96862FF1AE6FD0B004FE1FE /* DrawList.h */,
				A96863001AE6FD0B004FE1FE /* Effect.cpp */,
				A96863011AE6FD0B004FE1FE /* Effect.h */,
				A96863021AE6FD0B004FE1FE /* Engine.cpp */,
				A96863031AE6FD0B004FE1FE /* Engine.h */,
				A96863041AE6FD0B004FE1FE /* EscortDisplay.cpp */,
				A96863051AE6FD0B004FE1FE /* EscortDisplay.h */,
				A9C70E0E1C0E5B51000B3D14 /* File.cpp */,
				A9C70E0F1C0E5B51000B3D14 /* File.h */,
				A96863061AE6FD0B004FE1FE /* Files.cpp */,
				A96863071AE6FD0B004FE1FE /* Files.h */,
				A96863081AE6FD0B004FE1FE /* FillShader.cpp */,
				A96863091AE6FD0B004FE1FE /* FillShader.h */,
				A968630A1AE6FD0B004FE1FE /* Fleet.cpp */,
				A968630B1AE6FD0B004FE1FE /* Fleet.h */,
				62C311181CE172D000409D91 /* Flotsam.cpp */,
				62C311191CE172D000409D91 /* Flotsam.h */,
				62A405B81D47DA4D0054F6A0 /* FogShader.cpp */,
				62A405B91D47DA4D0054F6A0 /* FogShader.h */,
				A968630C1AE6FD0B004FE1FE /* Font.cpp */,
				A968630D1AE6FD0B004FE1FE /* Font.h */,
				A968630E1AE6FD0B004FE1FE /* FontSet.cpp */,
				A968630F1AE6FD0B004FE1FE /* FontSet.h */,
				A96863101AE6FD0B004FE1FE /* Format.cpp */,
				A96863111AE6FD0B004FE1FE /* Format.h */,
				A96863121AE6FD0B004FE1FE /* FrameTimer.cpp */,
				A96863131AE6FD0B004FE1FE /* FrameTimer.h */,
				A96863141AE6FD0B004FE1FE /* Galaxy.cpp */,
				A96863151AE6FD0B004FE1FE /* Galaxy.h */,
				A96863161AE6FD0B004FE1FE /* GameData.cpp */,
				A96863171AE6FD0B004FE1FE /* GameData.h */,
				A96863181AE6FD0B004FE1FE /* GameEvent.cpp */,
				A96863191AE6FD0B004FE1FE /* GameEvent.h */,
				B55C239B2303CE8A005C1A14 /* GameWindow.cpp */,
				B55C239C2303CE8A005C1A14 /* GameWindow.h */,
				A968631A1AE6FD0B004FE1FE /* gl_header.h */,
				A968631B1AE6FD0B004FE1FE /* Government.cpp */,
				A968631C1AE6FD0B004FE1FE /* Government.h */,
				A968631D1AE6FD0B004FE1FE /* HailPanel.cpp */,
				A968631E1AE6FD0B004FE1FE /* HailPanel.h */,
				6245F8261D301C9000A7A094 /* Hardpoint.cpp */,
				6245F8271D301C9000A7A094 /* Hardpoint.h */,
				A968631F1AE6FD0B004FE1FE /* HiringPanel.cpp */,
				A96863201AE6FD0B004FE1FE /* HiringPanel.h */,
				A96863211AE6FD0B004FE1FE /* ImageBuffer.cpp */,
				A96863221AE6FD0B004FE1FE /* ImageBuffer.h */,
				A96863251AE6FD0B004FE1FE /* Information.cpp */,
				A96863261AE6FD0B004FE1FE /* Information.h */,
				A96863271AE6FD0B004FE1FE /* Interface.cpp */,
				A96863281AE6FD0B004FE1FE /* Interface.h */,
				DFAAE2A81FD4A27B0072C0A8 /* ImageSet.cpp */,
				DFAAE2A91FD4A27B0072C0A8 /* ImageSet.h */,
				A9B99D001C616AD000BE7C2E /* ItemInfoDisplay.cpp */,
				A9B99D011C616AD000BE7C2E /* ItemInfoDisplay.h */,
				A96863291AE6FD0B004FE1FE /* LineShader.cpp */,
				A968632A1AE6FD0B004FE1FE /* LineShader.h */,
				A968632B1AE6FD0B004FE1FE /* LoadPanel.cpp */,
				A968632C1AE6FD0B004FE1FE /* LoadPanel.h */,
				A968632D1AE6FD0B004FE1FE /* LocationFilter.cpp */,
				A968632E1AE6FD0B004FE1FE /* LocationFilter.h */,
				A90633FD1EE602FD000DA6C0 /* LogbookPanel.cpp */,
				A90633FE1EE602FD000DA6C0 /* LogbookPanel.h */,
				A968632F1AE6FD0B004FE1FE /* main.cpp */,
				A96863301AE6FD0B004FE1FE /* MainPanel.cpp */,
				A96863311AE6FD0B004FE1FE /* MainPanel.h */,
				A96863321AE6FD0C004FE1FE /* MapDetailPanel.cpp */,
				A96863331AE6FD0C004FE1FE /* MapDetailPanel.h */,
				A97C24E81B17BE35007DDFA1 /* MapOutfitterPanel.cpp */,
				A97C24E91B17BE35007DDFA1 /* MapOutfitterPanel.h */,
				A96863341AE6FD0C004FE1FE /* MapPanel.cpp */,
				A96863351AE6FD0C004FE1FE /* MapPanel.h */,
				A9B99D031C616AF200BE7C2E /* MapSalesPanel.cpp */,
				A9B99D041C616AF200BE7C2E /* MapSalesPanel.h */,
				A97C24EB1B17BE3C007DDFA1 /* MapShipyardPanel.cpp */,
				A97C24EC1B17BE3C007DDFA1 /* MapShipyardPanel.h */,
				A96863361AE6FD0C004FE1FE /* Mask.cpp */,
				A96863371AE6FD0C004FE1FE /* Mask.h */,
				A96863381AE6FD0C004FE1FE /* MenuPanel.cpp */,
				A96863391AE6FD0C004FE1FE /* MenuPanel.h */,
				A968633A1AE6FD0C004FE1FE /* Messages.cpp */,
				A968633B1AE6FD0C004FE1FE /* Messages.h */,
				A90C15D71D5BD55700708F3A /* Minable.cpp */,
				A90C15D81D5BD55700708F3A /* Minable.h */,
				A968633C1AE6FD0C004FE1FE /* Mission.cpp */,
				A968633D1AE6FD0C004FE1FE /* Mission.h */,
				A968633E1AE6FD0C004FE1FE /* MissionAction.cpp */,
				A968633F1AE6FD0C004FE1FE /* MissionAction.h */,
				A96863401AE6FD0C004FE1FE /* MissionPanel.cpp */,
				A96863411AE6FD0C004FE1FE /* MissionPanel.h */,
				A96863421AE6FD0C004FE1FE /* Mortgage.cpp */,
				A96863431AE6FD0C004FE1FE /* Mortgage.h */,
				A9BDFB521E00B8AA00A6B27E /* Music.cpp */,
				A9BDFB531E00B8AA00A6B27E /* Music.h */,
				B5DDA6922001B7F600DBA76A /* News.cpp */,
				B5DDA6932001B7F600DBA76A /* News.h */,
				A96863441AE6FD0C004FE1FE /* NPC.cpp */,
				A96863451AE6FD0C004FE1FE /* NPC.h */,
				A96863461AE6FD0C004FE1FE /* Outfit.cpp */,
				A96863471AE6FD0C004FE1FE /* Outfit.h */,
				A96863481AE6FD0C004FE1FE /* OutfitInfoDisplay.cpp */,
				A96863491AE6FD0C004FE1FE /* OutfitInfoDisplay.h */,
				A968634A1AE6FD0C004FE1FE /* OutfitterPanel.cpp */,
				A968634B1AE6FD0C004FE1FE /* OutfitterPanel.h */,
				A968634C1AE6FD0C004FE1FE /* OutlineShader.cpp */,
				A968634D1AE6FD0C004FE1FE /* OutlineShader.h */,
				A968634E1AE6FD0C004FE1FE /* Panel.cpp */,
				A968634F1AE6FD0C004FE1FE /* Panel.h */,
				A966A5A91B964E6300DFF69C /* Person.cpp */,
				A966A5AA1B964E6300DFF69C /* Person.h */,
				A96863501AE6FD0C004FE1FE /* Personality.cpp */,
				A96863511AE6FD0C004FE1FE /* Personality.h */,
				A96863521AE6FD0C004FE1FE /* Phrase.cpp */,
				A96863531AE6FD0C004FE1FE /* Phrase.h */,
				A96863541AE6FD0C004FE1FE /* pi.h */,
				A96863551AE6FD0C004FE1FE /* Planet.cpp */,
				A96863561AE6FD0C004FE1FE /* Planet.h */,
				628BDAED1CC5DC950062BCD2 /* PlanetLabel.cpp */,
				628BDAEE1CC5DC950062BCD2 /* PlanetLabel.h */,
				A96863571AE6FD0C004FE1FE /* PlanetPanel.cpp */,
				A96863581AE6FD0C004FE1FE /* PlanetPanel.h */,
				A96863591AE6FD0C004FE1FE /* PlayerInfo.cpp */,
				A968635A1AE6FD0C004FE1FE /* PlayerInfo.h */,
				A98150831EA9635D00428AD6 /* PlayerInfoPanel.cpp */,
				A98150841EA9635D00428AD6 /* PlayerInfoPanel.h */,
				A968635B1AE6FD0C004FE1FE /* Point.cpp */,
				A968635C1AE6FD0C004FE1FE /* Point.h */,
				A968635D1AE6FD0C004FE1FE /* PointerShader.cpp */,
				A968635E1AE6FD0C004FE1FE /* PointerShader.h */,
				A968635F1AE6FD0C004FE1FE /* Politics.cpp */,
				A96863601AE6FD0C004FE1FE /* Politics.h */,
				A96863611AE6FD0C004FE1FE /* Preferences.cpp */,
				A96863621AE6FD0C004FE1FE /* Preferences.h */,
				A96863631AE6FD0C004FE1FE /* PreferencesPanel.cpp */,
				A96863641AE6FD0C004FE1FE /* PreferencesPanel.h */,
				A96863651AE6FD0C004FE1FE /* Projectile.cpp */,
				A96863661AE6FD0C004FE1FE /* Projectile.h */,
				A96863671AE6FD0C004FE1FE /* Radar.cpp */,
				A96863681AE6FD0C004FE1FE /* Radar.h */,
				A96863691AE6FD0D004FE1FE /* Random.cpp */,
				A968636A1AE6FD0D004FE1FE /* Random.h */,
				A90C15DA1D5BD56800708F3A /* Rectangle.cpp */,
				A90C15DB1D5BD56800708F3A /* Rectangle.h */,
				A968636B1AE6FD0D004FE1FE /* RingShader.cpp */,
				A968636C1AE6FD0D004FE1FE /* RingShader.h */,
				A968636D1AE6FD0D004FE1FE /* Sale.h */,
				A968636E1AE6FD0D004FE1FE /* SavedGame.cpp */,
				A968636F1AE6FD0D004FE1FE /* SavedGame.h */,
				A96863701AE6FD0D004FE1FE /* Screen.cpp */,
				A96863711AE6FD0D004FE1FE /* Screen.h */,
				A96863721AE6FD0D004FE1FE /* Set.h */,
				A96863731AE6FD0D004FE1FE /* Shader.cpp */,
				A96863741AE6FD0D004FE1FE /* Shader.h */,
				A96863751AE6FD0D004FE1FE /* shift.h */,
				A96863761AE6FD0D004FE1FE /* Ship.cpp */,
				A96863771AE6FD0D004FE1FE /* Ship.h */,
				A96863781AE6FD0D004FE1FE /* ShipEvent.cpp */,
				A96863791AE6FD0D004FE1FE /* ShipEvent.h */,
				A968637A1AE6FD0D004FE1FE /* ShipInfoDisplay.cpp */,
				A968637B1AE6FD0D004FE1FE /* ShipInfoDisplay.h */,
				A98150801EA9634A00428AD6 /* ShipInfoPanel.cpp */,
				A98150811EA9634A00428AD6 /* ShipInfoPanel.h */,
				A968637C1AE6FD0D004FE1FE /* ShipyardPanel.cpp */,
				A968637D1AE6FD0D004FE1FE /* ShipyardPanel.h */,
				A968637E1AE6FD0D004FE1FE /* ShopPanel.cpp */,
				A968637F1AE6FD0D004FE1FE /* ShopPanel.h */,
				A96863801AE6FD0D004FE1FE /* Sound.cpp */,
				A96863811AE6FD0D004FE1FE /* Sound.h */,
				A96863821AE6FD0D004FE1FE /* SpaceportPanel.cpp */,
				A96863831AE6FD0D004FE1FE /* SpaceportPanel.h */,
				A96863841AE6FD0D004FE1FE /* Sprite.cpp */,
				A96863851AE6FD0D004FE1FE /* Sprite.h */,
				A96863861AE6FD0D004FE1FE /* SpriteQueue.cpp */,
				A96863871AE6FD0D004FE1FE /* SpriteQueue.h */,
				A96863881AE6FD0D004FE1FE /* SpriteSet.cpp */,
				A96863891AE6FD0D004FE1FE /* SpriteSet.h */,
				A968638A1AE6FD0D004FE1FE /* SpriteShader.cpp */,
				A968638B1AE6FD0D004FE1FE /* SpriteShader.h */,
				A968638C1AE6FD0D004FE1FE /* StarField.cpp */,
				A968638D1AE6FD0D004FE1FE /* StarField.h */,
				A968638E1AE6FD0D004FE1FE /* StartConditions.cpp */,
				A968638F1AE6FD0D004FE1FE /* StartConditions.h */,
				A96863901AE6FD0D004FE1FE /* StellarObject.cpp */,
				A96863911AE6FD0D004FE1FE /* StellarObject.h */,
				A96863921AE6FD0D004FE1FE /* System.cpp */,
				A96863931AE6FD0D004FE1FE /* System.h */,
				A96863941AE6FD0D004FE1FE /* Table.cpp */,
				A96863951AE6FD0D004FE1FE /* Table.h */,
				A96863961AE6FD0D004FE1FE /* Trade.cpp */,
				A96863971AE6FD0D004FE1FE /* Trade.h */,
				A96863981AE6FD0D004FE1FE /* TradingPanel.cpp */,
				A96863991AE6FD0D004FE1FE /* TradingPanel.h */,
				A968639A1AE6FD0D004FE1FE /* UI.cpp */,
				A968639B1AE6FD0D004FE1FE /* UI.h */,
				B590161121ED4A0E00799178 /* Utf8.cpp */,
				B590161221ED4A0F00799178 /* Utf8.h */,
				DF8D57E21FC25889001525DA /* Visual.cpp */,
				DF8D57E31FC25889001525DA /* Visual.h */,
				A968639C1AE6FD0D004FE1FE /* Weapon.cpp */,
				A968639D1AE6FD0D004FE1FE /* Weapon.h */,
<<<<<<< HEAD
=======
				A968639E1AE6FD0D004FE1FE /* WrappedText.cpp */,
				A968639F1AE6FD0E004FE1FE /* WrappedText.h */,
				C49D4EA08DF168A83B1C7B07 /* Hazard.cpp */,
				2E644A108BCD762A2A1A899C /* Hazard.h */,
				8E8A4C648B242742B22A34FA /* Weather.cpp */,
				F8C14CFB89472482F77C051D /* Weather.h */,
>>>>>>> 90132115
			);
			name = source;
			sourceTree = "<group>";
		};
		A9CC52601950C9F6004E4E22 = {
			isa = PBXGroup;
			children = (
				654D33611BE92C9200D1E5AB /* source */,
				A99F7A6F195DF44B002C30B8 /* credits.txt */,
				A99F7A94195DF44B002C30B8 /* keys.txt */,
				A99F7A95195DF44B002C30B8 /* license.txt */,
				A94408A41982F3E600610427 /* endless-sky.iconset */,
				A9A5297319996C9F002D7C35 /* sounds */,
				A99F7B32195DF45E002C30B8 /* data */,
				A99F7B33195DF45E002C30B8 /* images */,
				A9CC52721950C9F6004E4E22 /* XCode */,
				A9CC526B1950C9F6004E4E22 /* Frameworks */,
				A9CC526A1950C9F6004E4E22 /* Products */,
			);
			sourceTree = "<group>";
		};
		A9CC526A1950C9F6004E4E22 /* Products */ = {
			isa = PBXGroup;
			children = (
				A9CC52691950C9F6004E4E22 /* Endless Sky.app */,
			);
			name = Products;
			sourceTree = "<group>";
		};
		A9CC526B1950C9F6004E4E22 /* Frameworks */ = {
			isa = PBXGroup;
			children = (
				B590160B21ED43EB00799178 /* libgobject-2.0.0.dylib */,
				B590160821ED3F7900799178 /* libfontconfig.1.dylib */,
				B590160521ED3D0C00799178 /* libcairo.2.dylib */,
				B590160221ED330400799178 /* libglib-2.0.0.dylib */,
				B59015FF21ED2EC400799178 /* libpango-1.0.0.dylib */,
				B59015FA21ED2DD100799178 /* libpangocairo-1.0.0.dylib */,
				A9A5297519996CC3002D7C35 /* OpenAL.framework */,
				A93931FA1988135200C2A87B /* libturbojpeg.0.dylib */,
				A93931FC1988136B00C2A87B /* libpng16.16.dylib */,
				A9BDFB551E00B94700A6B27E /* libmad.0.dylib */,
				4C2DEF55201B8FAD0062315E /* libSDL2-2.0.0.dylib */,
				A9D40D19195DFAA60086EE52 /* OpenGL.framework */,
				A9CC526C1950C9F6004E4E22 /* Cocoa.framework */,
				A9CC526E1950C9F6004E4E22 /* Other Frameworks */,
			);
			name = Frameworks;
			sourceTree = "<group>";
		};
		A9CC526E1950C9F6004E4E22 /* Other Frameworks */ = {
			isa = PBXGroup;
			children = (
				A9CC526F1950C9F6004E4E22 /* AppKit.framework */,
				A9CC52701950C9F6004E4E22 /* CoreData.framework */,
				A9CC52711950C9F6004E4E22 /* Foundation.framework */,
			);
			name = "Other Frameworks";
			sourceTree = "<group>";
		};
		A9CC52721950C9F6004E4E22 /* XCode */ = {
			isa = PBXGroup;
			children = (
				A99F7A4F195DF3E8002C30B8 /* Images.xcassets */,
				A9CC52731950C9F6004E4E22 /* Supporting Files */,
			);
			path = XCode;
			sourceTree = "<group>";
		};
		A9CC52731950C9F6004E4E22 /* Supporting Files */ = {
			isa = PBXGroup;
			children = (
				A99F7A51195DF3F9002C30B8 /* EndlessSky-Info.plist */,
			);
			name = "Supporting Files";
			sourceTree = "<group>";
		};
/* End PBXGroup section */

/* Begin PBXNativeTarget section */
		A9CC52681950C9F6004E4E22 /* EndlessSky */ = {
			isa = PBXNativeTarget;
			buildConfigurationList = A9CC529A1950C9F6004E4E22 /* Build configuration list for PBXNativeTarget "EndlessSky" */;
			buildPhases = (
				A9CC52651950C9F6004E4E22 /* Sources */,
				A9CC52661950C9F6004E4E22 /* Frameworks */,
				A9CC52671950C9F6004E4E22 /* Resources */,
				A93931ED19880ECA00C2A87B /* CopyFiles */,
			);
			buildRules = (
			);
			dependencies = (
			);
			name = EndlessSky;
			productName = EndlessSky;
			productReference = A9CC52691950C9F6004E4E22 /* Endless Sky.app */;
			productType = "com.apple.product-type.application";
		};
/* End PBXNativeTarget section */

/* Begin PBXProject section */
		A9CC52611950C9F6004E4E22 /* Project object */ = {
			isa = PBXProject;
			attributes = {
				LastUpgradeCheck = 0920;
			};
			buildConfigurationList = A9CC52641950C9F6004E4E22 /* Build configuration list for PBXProject "EndlessSky" */;
			compatibilityVersion = "Xcode 3.2";
			developmentRegion = English;
			hasScannedForEncodings = 0;
			knownRegions = (
				Base,
			);
			mainGroup = A9CC52601950C9F6004E4E22;
			productRefGroup = A9CC526A1950C9F6004E4E22 /* Products */;
			projectDirPath = "";
			projectRoot = "";
			targets = (
				A9CC52681950C9F6004E4E22 /* EndlessSky */,
			);
		};
/* End PBXProject section */

/* Begin PBXResourcesBuildPhase section */
		A9CC52671950C9F6004E4E22 /* Resources */ = {
			isa = PBXResourcesBuildPhase;
			buildActionMask = 2147483647;
			files = (
				A99F7A50195DF3E8002C30B8 /* Images.xcassets in Resources */,
				A99F7B09195DF44C002C30B8 /* license.txt in Resources */,
				A9A5297419996C9F002D7C35 /* sounds in Resources */,
				A99F7AF5195DF44C002C30B8 /* credits.txt in Resources */,
				A99F7B08195DF44C002C30B8 /* keys.txt in Resources */,
				A99F7B34195DF45E002C30B8 /* data in Resources */,
				A94408A51982F3E600610427 /* endless-sky.iconset in Resources */,
				A99F7B35195DF45E002C30B8 /* images in Resources */,
			);
			runOnlyForDeploymentPostprocessing = 0;
		};
/* End PBXResourcesBuildPhase section */

/* Begin PBXSourcesBuildPhase section */
		A9CC52651950C9F6004E4E22 /* Sources */ = {
			isa = PBXSourcesBuildPhase;
			buildActionMask = 2147483647;
			files = (
				A96863AD1AE6FD0E004FE1FE /* Command.cpp in Sources */,
				A96863E71AE6FD0E004FE1FE /* PointerShader.cpp in Sources */,
				A96863E51AE6FD0E004FE1FE /* PlayerInfo.cpp in Sources */,
				A96863B81AE6FD0E004FE1FE /* DrawList.cpp in Sources */,
				A96863FB1AE6FD0E004FE1FE /* SpriteSet.cpp in Sources */,
				A96863CC1AE6FD0E004FE1FE /* Interface.cpp in Sources */,
				A96864041AE6FD0E004FE1FE /* UI.cpp in Sources */,
				A96863EE1AE6FD0E004FE1FE /* RingShader.cpp in Sources */,
				A96864001AE6FD0E004FE1FE /* System.cpp in Sources */,
				A96863AC1AE6FD0E004FE1FE /* Color.cpp in Sources */,
				A96864031AE6FD0E004FE1FE /* TradingPanel.cpp in Sources */,
				A96863C81AE6FD0E004FE1FE /* HiringPanel.cpp in Sources */,
				A96863B21AE6FD0E004FE1FE /* DataNode.cpp in Sources */,
				A96863B01AE6FD0E004FE1FE /* ConversationPanel.cpp in Sources */,
				A96863E41AE6FD0E004FE1FE /* PlanetPanel.cpp in Sources */,
				A96863E01AE6FD0E004FE1FE /* Panel.cpp in Sources */,
				A96863D21AE6FD0E004FE1FE /* MapDetailPanel.cpp in Sources */,
				DFAAE2AA1FD4A27B0072C0A8 /* ImageSet.cpp in Sources */,
				B590161321ED4A0F00799178 /* Utf8.cpp in Sources */,
				A96863D41AE6FD0E004FE1FE /* Mask.cpp in Sources */,
				A96863E61AE6FD0E004FE1FE /* Point.cpp in Sources */,
				A96863DE1AE6FD0E004FE1FE /* OutfitterPanel.cpp in Sources */,
				62C3111A1CE172D000409D91 /* Flotsam.cpp in Sources */,
				B55C239D2303CE8B005C1A14 /* GameWindow.cpp in Sources */,
				A96863B91AE6FD0E004FE1FE /* Effect.cpp in Sources */,
				A96863AE1AE6FD0E004FE1FE /* ConditionSet.cpp in Sources */,
				A96863DC1AE6FD0E004FE1FE /* Outfit.cpp in Sources */,
				A96863BB1AE6FD0E004FE1FE /* EscortDisplay.cpp in Sources */,
				A96863EB1AE6FD0E004FE1FE /* Projectile.cpp in Sources */,
				A96863D11AE6FD0E004FE1FE /* MainPanel.cpp in Sources */,
				A96863B31AE6FD0E004FE1FE /* DataWriter.cpp in Sources */,
				A96863A61AE6FD0E004FE1FE /* Audio.cpp in Sources */,
				A96863A21AE6FD0E004FE1FE /* Angle.cpp in Sources */,
				A966A5AB1B964E6300DFF69C /* Person.cpp in Sources */,
				A96863FE1AE6FD0E004FE1FE /* StartConditions.cpp in Sources */,
				A96863A71AE6FD0E004FE1FE /* BankPanel.cpp in Sources */,
				A96863DA1AE6FD0E004FE1FE /* Mortgage.cpp in Sources */,
				A96863C31AE6FD0E004FE1FE /* Galaxy.cpp in Sources */,
				A97C24EA1B17BE35007DDFA1 /* MapOutfitterPanel.cpp in Sources */,
				A96863D91AE6FD0E004FE1FE /* MissionPanel.cpp in Sources */,
				A96863DB1AE6FD0E004FE1FE /* NPC.cpp in Sources */,
				A96863F81AE6FD0E004FE1FE /* SpaceportPanel.cpp in Sources */,
				A96863AA1AE6FD0E004FE1FE /* CaptureOdds.cpp in Sources */,
				A96863B61AE6FD0E004FE1FE /* DistanceMap.cpp in Sources */,
				A96863CF1AE6FD0E004FE1FE /* LocationFilter.cpp in Sources */,
				A96863C11AE6FD0E004FE1FE /* Format.cpp in Sources */,
				A96863BF1AE6FD0E004FE1FE /* Font.cpp in Sources */,
				A96863ED1AE6FD0E004FE1FE /* Random.cpp in Sources */,
				A96864021AE6FD0E004FE1FE /* Trade.cpp in Sources */,
				6245F8251D301C7400A7A094 /* Body.cpp in Sources */,
				5155CD731DBB9FF900EF090B /* Depreciation.cpp in Sources */,
				A96863FC1AE6FD0E004FE1FE /* SpriteShader.cpp in Sources */,
				A96863E81AE6FD0E004FE1FE /* Politics.cpp in Sources */,
				A96863E91AE6FD0E004FE1FE /* Preferences.cpp in Sources */,
				A96863F31AE6FD0E004FE1FE /* ShipEvent.cpp in Sources */,
				DFAAE2A71FD4A25C0072C0A8 /* BatchShader.cpp in Sources */,
				A96863D51AE6FD0E004FE1FE /* MenuPanel.cpp in Sources */,
				A90C15DC1D5BD56800708F3A /* Rectangle.cpp in Sources */,
				A9B99D021C616AD000BE7C2E /* ItemInfoDisplay.cpp in Sources */,
				A96863EA1AE6FD0E004FE1FE /* PreferencesPanel.cpp in Sources */,
				A96863F11AE6FD0E004FE1FE /* Shader.cpp in Sources */,
				A9C70E101C0E5B51000B3D14 /* File.cpp in Sources */,
				A96863F41AE6FD0E004FE1FE /* ShipInfoDisplay.cpp in Sources */,
				A96863C21AE6FD0E004FE1FE /* FrameTimer.cpp in Sources */,
				A96863D81AE6FD0E004FE1FE /* MissionAction.cpp in Sources */,
				A96863FA1AE6FD0E004FE1FE /* SpriteQueue.cpp in Sources */,
				A96863E21AE6FD0E004FE1FE /* Phrase.cpp in Sources */,
				628BDAEF1CC5DC950062BCD2 /* PlanetLabel.cpp in Sources */,
				6245F8281D301C9000A7A094 /* Hardpoint.cpp in Sources */,
				A96863C01AE6FD0E004FE1FE /* FontSet.cpp in Sources */,
				A96863D61AE6FD0E004FE1FE /* Messages.cpp in Sources */,
				A97C24ED1B17BE3C007DDFA1 /* MapShipyardPanel.cpp in Sources */,
				A96863D71AE6FD0E004FE1FE /* Mission.cpp in Sources */,
				A96863D31AE6FD0E004FE1FE /* MapPanel.cpp in Sources */,
				A96863F21AE6FD0E004FE1FE /* Ship.cpp in Sources */,
				B5DDA6942001B7F600DBA76A /* News.cpp in Sources */,
				A96863D01AE6FD0E004FE1FE /* main.cpp in Sources */,
				A96863BE1AE6FD0E004FE1FE /* Fleet.cpp in Sources */,
				A98150821EA9634A00428AD6 /* ShipInfoPanel.cpp in Sources */,
				A96864011AE6FD0E004FE1FE /* Table.cpp in Sources */,
				A96863AB1AE6FD0E004FE1FE /* CargoHold.cpp in Sources */,
				A96864051AE6FD0E004FE1FE /* Weapon.cpp in Sources */,
				A96863EC1AE6FD0E004FE1FE /* Radar.cpp in Sources */,
				A96863F61AE6FD0E004FE1FE /* ShopPanel.cpp in Sources */,
				DFAAE2A61FD4A25C0072C0A8 /* BatchDrawList.cpp in Sources */,
				A98150851EA9635D00428AD6 /* PlayerInfoPanel.cpp in Sources */,
				A96863BC1AE6FD0E004FE1FE /* Files.cpp in Sources */,
				A96863CB1AE6FD0E004FE1FE /* Information.cpp in Sources */,
				A96863F91AE6FD0E004FE1FE /* Sprite.cpp in Sources */,
				A96863A91AE6FD0E004FE1FE /* BoardingPanel.cpp in Sources */,
				DF8D57E11FC25842001525DA /* Dictionary.cpp in Sources */,
				A9B99D051C616AF200BE7C2E /* MapSalesPanel.cpp in Sources */,
				A96863A01AE6FD0E004FE1FE /* Account.cpp in Sources */,
				A90C15D91D5BD55700708F3A /* Minable.cpp in Sources */,
				A96863F51AE6FD0E004FE1FE /* ShipyardPanel.cpp in Sources */,
				A96863DD1AE6FD0E004FE1FE /* OutfitInfoDisplay.cpp in Sources */,
				A96863C41AE6FD0E004FE1FE /* GameData.cpp in Sources */,
				A96863CD1AE6FD0E004FE1FE /* LineShader.cpp in Sources */,
				A96863C71AE6FD0E004FE1FE /* HailPanel.cpp in Sources */,
				62A405BA1D47DA4D0054F6A0 /* FogShader.cpp in Sources */,
				A96863C61AE6FD0E004FE1FE /* Government.cpp in Sources */,
				A96863B51AE6FD0E004FE1FE /* Dialog.cpp in Sources */,
				A96863AF1AE6FD0E004FE1FE /* Conversation.cpp in Sources */,
				A96863C51AE6FD0E004FE1FE /* GameEvent.cpp in Sources */,
				A90633FF1EE602FD000DA6C0 /* LogbookPanel.cpp in Sources */,
				A96863BD1AE6FD0E004FE1FE /* FillShader.cpp in Sources */,
				A96863FF1AE6FD0E004FE1FE /* StellarObject.cpp in Sources */,
				A96863A51AE6FD0E004FE1FE /* AsteroidField.cpp in Sources */,
				A96863FD1AE6FD0E004FE1FE /* StarField.cpp in Sources */,
				A96863B11AE6FD0E004FE1FE /* DataFile.cpp in Sources */,
				A96863E31AE6FD0E004FE1FE /* Planet.cpp in Sources */,
				A96863DF1AE6FD0E004FE1FE /* OutlineShader.cpp in Sources */,
				A96863C91AE6FD0E004FE1FE /* ImageBuffer.cpp in Sources */,
				6A5716331E25BE6F00585EB2 /* CollisionSet.cpp in Sources */,
				A96863E11AE6FD0E004FE1FE /* Personality.cpp in Sources */,
				B590161021ED49F300799178 /* Cache.cpp in Sources */,
				A96863B41AE6FD0E004FE1FE /* Date.cpp in Sources */,
				DF8D57E51FC25889001525DA /* Visual.cpp in Sources */,
				A96863EF1AE6FD0E004FE1FE /* SavedGame.cpp in Sources */,
				A96863A11AE6FD0E004FE1FE /* AI.cpp in Sources */,
				A96863F71AE6FD0E004FE1FE /* Sound.cpp in Sources */,
				A9BDFB541E00B8AA00A6B27E /* Music.cpp in Sources */,
				A96863BA1AE6FD0E004FE1FE /* Engine.cpp in Sources */,
				A96863CE1AE6FD0E004FE1FE /* LoadPanel.cpp in Sources */,
				A96863A41AE6FD0E004FE1FE /* Armament.cpp in Sources */,
				A96863F01AE6FD0E004FE1FE /* Screen.cpp in Sources */,
				C4264774A89C0001B6FFC60E /* Hazard.cpp in Sources */,
				94DF4B5B8619F6A3715D6168 /* Weather.cpp in Sources */,
			);
			runOnlyForDeploymentPostprocessing = 0;
		};
/* End PBXSourcesBuildPhase section */

/* Begin XCBuildConfiguration section */
		A9CC52981950C9F6004E4E22 /* Debug */ = {
			isa = XCBuildConfiguration;
			buildSettings = {
				ARCHS = x86_64;
				VALID_ARCHS = x86_64;
				ALWAYS_SEARCH_USER_PATHS = NO;
				CLANG_CXX_LANGUAGE_STANDARD = "c++11";
				CLANG_CXX_LIBRARY = "libc++";
				CLANG_ENABLE_MODULES = YES;
				CLANG_ENABLE_OBJC_ARC = YES;
				CLANG_WARN_BLOCK_CAPTURE_AUTORELEASING = YES;
				CLANG_WARN_BOOL_CONVERSION = YES;
				CLANG_WARN_COMMA = YES;
				CLANG_WARN_CONSTANT_CONVERSION = YES;
				CLANG_WARN_DIRECT_OBJC_ISA_USAGE = YES_ERROR;
				CLANG_WARN_EMPTY_BODY = YES;
				CLANG_WARN_ENUM_CONVERSION = YES;
				CLANG_WARN_INFINITE_RECURSION = YES;
				CLANG_WARN_INT_CONVERSION = YES;
				CLANG_WARN_NON_LITERAL_NULL_CONVERSION = YES;
				CLANG_WARN_OBJC_LITERAL_CONVERSION = YES;
				CLANG_WARN_OBJC_ROOT_CLASS = YES_ERROR;
				CLANG_WARN_RANGE_LOOP_ANALYSIS = YES;
				CLANG_WARN_STRICT_PROTOTYPES = YES;
				CLANG_WARN_SUSPICIOUS_MOVE = YES;
				CLANG_WARN_UNREACHABLE_CODE = YES;
				CLANG_WARN__DUPLICATE_METHOD_MATCH = YES;
				COPY_PHASE_STRIP = NO;
				ENABLE_STRICT_OBJC_MSGSEND = YES;
				ENABLE_TESTABILITY = YES;
				GCC_C_LANGUAGE_STANDARD = gnu99;
				GCC_DYNAMIC_NO_PIC = NO;
				GCC_ENABLE_OBJC_EXCEPTIONS = YES;
				GCC_NO_COMMON_BLOCKS = YES;
				GCC_OPTIMIZATION_LEVEL = 0;
				GCC_PREPROCESSOR_DEFINITIONS = (
					"DEBUG=1",
					"$(inherited)",
				);
				GCC_SYMBOLS_PRIVATE_EXTERN = NO;
				GCC_WARN_64_TO_32_BIT_CONVERSION = NO;
				GCC_WARN_ABOUT_RETURN_TYPE = YES_ERROR;
				GCC_WARN_UNDECLARED_SELECTOR = YES;
				GCC_WARN_UNINITIALIZED_AUTOS = YES_AGGRESSIVE;
				GCC_WARN_UNUSED_FUNCTION = YES;
				GCC_WARN_UNUSED_VARIABLE = YES;
				MACOSX_DEPLOYMENT_TARGET = 10.9;
				OTHER_CFLAGS = "-Werror";
				SDKROOT = macosx;
			};
			name = Debug;
		};
		A9CC52991950C9F6004E4E22 /* Release */ = {
			isa = XCBuildConfiguration;
			buildSettings = {
				ARCHS = x86_64;
				VALID_ARCHS = x86_64;
				ALWAYS_SEARCH_USER_PATHS = NO;
				CLANG_CXX_LANGUAGE_STANDARD = "c++11";
				CLANG_CXX_LIBRARY = "libc++";
				CLANG_ENABLE_MODULES = YES;
				CLANG_ENABLE_OBJC_ARC = YES;
				CLANG_WARN_BLOCK_CAPTURE_AUTORELEASING = YES;
				CLANG_WARN_BOOL_CONVERSION = YES;
				CLANG_WARN_COMMA = YES;
				CLANG_WARN_CONSTANT_CONVERSION = YES;
				CLANG_WARN_DIRECT_OBJC_ISA_USAGE = YES_ERROR;
				CLANG_WARN_EMPTY_BODY = YES;
				CLANG_WARN_ENUM_CONVERSION = YES;
				CLANG_WARN_INFINITE_RECURSION = YES;
				CLANG_WARN_INT_CONVERSION = YES;
				CLANG_WARN_NON_LITERAL_NULL_CONVERSION = YES;
				CLANG_WARN_OBJC_LITERAL_CONVERSION = YES;
				CLANG_WARN_OBJC_ROOT_CLASS = YES_ERROR;
				CLANG_WARN_RANGE_LOOP_ANALYSIS = YES;
				CLANG_WARN_STRICT_PROTOTYPES = YES;
				CLANG_WARN_SUSPICIOUS_MOVE = YES;
				CLANG_WARN_UNREACHABLE_CODE = YES;
				CLANG_WARN__DUPLICATE_METHOD_MATCH = YES;
				COPY_PHASE_STRIP = YES;
				DEBUG_INFORMATION_FORMAT = "dwarf-with-dsym";
				ENABLE_NS_ASSERTIONS = NO;
				ENABLE_STRICT_OBJC_MSGSEND = YES;
				GCC_C_LANGUAGE_STANDARD = gnu99;
				GCC_ENABLE_OBJC_EXCEPTIONS = YES;
				GCC_NO_COMMON_BLOCKS = YES;
				GCC_WARN_64_TO_32_BIT_CONVERSION = NO;
				GCC_WARN_ABOUT_RETURN_TYPE = YES_ERROR;
				GCC_WARN_UNDECLARED_SELECTOR = YES;
				GCC_WARN_UNINITIALIZED_AUTOS = YES_AGGRESSIVE;
				GCC_WARN_UNUSED_FUNCTION = YES;
				GCC_WARN_UNUSED_VARIABLE = YES;
				MACOSX_DEPLOYMENT_TARGET = 10.9;
				OTHER_CFLAGS = "-Werror";
				SDKROOT = macosx;
			};
			name = Release;
		};
		A9CC529B1950C9F6004E4E22 /* Debug */ = {
			isa = XCBuildConfiguration;
			buildSettings = {
				ASSETCATALOG_COMPILER_APPICON_NAME = AppIcon;
				GCC_PRECOMPILE_PREFIX_HEADER = NO;
				GCC_PREFIX_HEADER = "";
				GCC_WARN_64_TO_32_BIT_CONVERSION = NO;
				HEADER_SEARCH_PATHS = (
					"$(inherited)",
					"/usr/local/opt/libjpeg-turbo/include",
					/usr/local/include,
					/usr/local/include/pango-1.0,
					/usr/local/include/harfbuzz,
					/usr/local/include/fribidi,
					/usr/local/include/cairo,
					/usr/local/include/glib-2.0,
					/usr/local/include/glib-2.0/include,
					/usr/local/include/pixman-1,
					/usr/local/include/freetype2,
					/usr/local/include/libpng16,
					/usr/local/lib/glib-2.0/include,
				);
				INFOPLIST_FILE = "XCode/EndlessSky-Info.plist";
				LD_RUNPATH_SEARCH_PATHS = "@loader_path/../Frameworks";
				LIBRARY_SEARCH_PATHS = (
					"$(inherited)",
					"/usr/local/opt/libjpeg-turbo/lib",
					/usr/local/lib,
				);
				MACOSX_DEPLOYMENT_TARGET = 10.9;
				PRODUCT_BUNDLE_IDENTIFIER = "${PRODUCT_NAME:rfc1034identifier}";
				PRODUCT_NAME = "Endless Sky";
				WRAPPER_EXTENSION = app;
			};
			name = Debug;
		};
		A9CC529C1950C9F6004E4E22 /* Release */ = {
			isa = XCBuildConfiguration;
			buildSettings = {
				ASSETCATALOG_COMPILER_APPICON_NAME = AppIcon;
				GCC_PRECOMPILE_PREFIX_HEADER = NO;
				GCC_PREFIX_HEADER = "";
				GCC_WARN_64_TO_32_BIT_CONVERSION = NO;
				HEADER_SEARCH_PATHS = (
					"$(inherited)",
					"/usr/local/opt/libjpeg-turbo/include",
					/usr/local/include,
					/usr/local/include/pango-1.0,
					/usr/local/include/harfbuzz,
					/usr/local/include/fribidi,
					/usr/local/include/cairo,
					/usr/local/include/glib-2.0,
					/usr/local/include/glib-2.0/include,
					/usr/local/include/pixman-1,
					/usr/local/include/freetype2,
					/usr/local/include/libpng16,
					/usr/local/lib/glib-2.0/include,
				);
				INFOPLIST_FILE = "XCode/EndlessSky-Info.plist";
				LD_RUNPATH_SEARCH_PATHS = "@loader_path/../Frameworks";
				LIBRARY_SEARCH_PATHS = (
					"$(inherited)",
					"/usr/local/opt/libjpeg-turbo/lib",
					/usr/local/lib,
				);
				MACOSX_DEPLOYMENT_TARGET = 10.9;
				PRODUCT_BUNDLE_IDENTIFIER = "${PRODUCT_NAME:rfc1034identifier}";
				PRODUCT_NAME = "Endless Sky";
				WRAPPER_EXTENSION = app;
			};
			name = Release;
		};
/* End XCBuildConfiguration section */

/* Begin XCConfigurationList section */
		A9CC52641950C9F6004E4E22 /* Build configuration list for PBXProject "EndlessSky" */ = {
			isa = XCConfigurationList;
			buildConfigurations = (
				A9CC52981950C9F6004E4E22 /* Debug */,
				A9CC52991950C9F6004E4E22 /* Release */,
			);
			defaultConfigurationIsVisible = 0;
			defaultConfigurationName = Release;
		};
		A9CC529A1950C9F6004E4E22 /* Build configuration list for PBXNativeTarget "EndlessSky" */ = {
			isa = XCConfigurationList;
			buildConfigurations = (
				A9CC529B1950C9F6004E4E22 /* Debug */,
				A9CC529C1950C9F6004E4E22 /* Release */,
			);
			defaultConfigurationIsVisible = 0;
			defaultConfigurationName = Release;
		};
/* End XCConfigurationList section */
	};
	rootObject = A9CC52611950C9F6004E4E22 /* Project object */;
}<|MERGE_RESOLUTION|>--- conflicted
+++ resolved
@@ -177,15 +177,11 @@
 			files = (
 				B590160121ED2ECC00799178 /* libpango-1.0.0.dylib in CopyFiles */,
 				4C2DEF57201B90310062315E /* libSDL2-2.0.0.dylib in CopyFiles */,
-<<<<<<< HEAD
-				A9BDFB571E00BD6A00A6B27E /* libmad.0.2.1.dylib in CopyFiles */,
+				A9BDFB571E00BD6A00A6B27E /* libmad.0.dylib in CopyFiles */,
 				B590160421ED330900799178 /* libglib-2.0.0.dylib in CopyFiles */,
 				B59015FE21ED2E7400799178 /* libpangocairo-1.0.0.dylib in CopyFiles */,
 				B590160A21ED3F7C00799178 /* libfontconfig.1.dylib in CopyFiles */,
 				B590160D21ED43EF00799178 /* libgobject-2.0.0.dylib in CopyFiles */,
-=======
-				A9BDFB571E00BD6A00A6B27E /* libmad.0.dylib in CopyFiles */,
->>>>>>> 90132115
 				A93931FF1988136F00C2A87B /* libpng16.16.dylib in CopyFiles */,
 				A93931FE1988136E00C2A87B /* libturbojpeg.0.dylib in CopyFiles */,
 				B590160721ED3D1000799178 /* libcairo.2.dylib in CopyFiles */,
@@ -489,17 +485,13 @@
 			isa = PBXFrameworksBuildPhase;
 			buildActionMask = 2147483647;
 			files = (
-<<<<<<< HEAD
 				B590160C21ED43EB00799178 /* libgobject-2.0.0.dylib in Frameworks */,
 				B590160921ED3F7900799178 /* libfontconfig.1.dylib in Frameworks */,
 				B590160621ED3D0C00799178 /* libcairo.2.dylib in Frameworks */,
 				B590160321ED330400799178 /* libglib-2.0.0.dylib in Frameworks */,
 				B590160021ED2EC400799178 /* libpango-1.0.0.dylib in Frameworks */,
 				B59015FB21ED2DD100799178 /* libpangocairo-1.0.0.dylib in Frameworks */,
-				A9BDFB561E00B94700A6B27E /* libmad.0.2.1.dylib in Frameworks */,
-=======
 				A9BDFB561E00B94700A6B27E /* libmad.0.dylib in Frameworks */,
->>>>>>> 90132115
 				A9A5297619996CC3002D7C35 /* OpenAL.framework in Frameworks */,
 				4C2DEF56201B8FAE0062315E /* libSDL2-2.0.0.dylib in Frameworks */,
 				A9D40D1A195DFAA60086EE52 /* OpenGL.framework in Frameworks */,
@@ -772,15 +764,10 @@
 				DF8D57E31FC25889001525DA /* Visual.h */,
 				A968639C1AE6FD0D004FE1FE /* Weapon.cpp */,
 				A968639D1AE6FD0D004FE1FE /* Weapon.h */,
-<<<<<<< HEAD
-=======
-				A968639E1AE6FD0D004FE1FE /* WrappedText.cpp */,
-				A968639F1AE6FD0E004FE1FE /* WrappedText.h */,
 				C49D4EA08DF168A83B1C7B07 /* Hazard.cpp */,
 				2E644A108BCD762A2A1A899C /* Hazard.h */,
 				8E8A4C648B242742B22A34FA /* Weather.cpp */,
 				F8C14CFB89472482F77C051D /* Weather.h */,
->>>>>>> 90132115
 			);
 			name = source;
 			sourceTree = "<group>";
